--- conflicted
+++ resolved
@@ -179,34 +179,12 @@
 			    H5P_DEFAULT, H5P_DEFAULT, H5P_DEFAULT);
   H5Dwrite(h5_data, H5T_NATIVE_INT, H5S_ALL, H5S_ALL, H5P_DEFAULT, &value);
   h5_att_str(h5_data, "long_name", long_name);
-<<<<<<< HEAD
   if (units && strlen(units) > 0)
     h5_att_str(h5_data, "units", units);
   H5Dclose(h5_data);
   H5Sclose(h5_space);
 }
 
-void h5_value_int_array(hid_t file, char *group, char *name, int *value,
-			int numValues, char *long_name, char *units)
-{
-  char meta[255];
-  sprintf(meta, "%s/%s", group, name);
-  hsize_t dims[1] = { numValues };
-  hid_t h5_space = H5Screate_simple(1, dims, NULL);
-  hid_t h5_data = H5Dcreate(file, meta, H5T_NATIVE_INT, h5_space,
-			    H5P_DEFAULT, H5P_DEFAULT, H5P_DEFAULT);
-  H5Dwrite(h5_data, H5T_NATIVE_INT, H5S_ALL, H5S_ALL, H5P_DEFAULT, value);
-  h5_att_str(h5_data, "long_name", long_name);
-=======
->>>>>>> 3fef329d
-  if (units && strlen(units) > 0)
-    h5_att_str(h5_data, "units", units);
-  H5Dclose(h5_data);
-  H5Sclose(h5_space);
-}
-
-<<<<<<< HEAD
-=======
 void h5_value_int_array(hid_t file, char *group, char *name, int *value,
 			int numValues, char *long_name, char *units)
 {
@@ -224,7 +202,6 @@
   H5Sclose(h5_space);
 }
 
->>>>>>> 3fef329d
 void h5_value_long(hid_t file, char *group, char *name, 
 		   long value, char *long_name, char *units)
 {
@@ -270,7 +247,6 @@
 			 H5P_DEFAULT, H5P_DEFAULT, H5P_DEFAULT);
   H5Dwrite(h5_data, h5_str, H5S_ALL, H5S_ALL, H5P_DEFAULT, value);
   h5_att_str(h5_data, "long_name", long_name);
-<<<<<<< HEAD
   if (units && strlen(units) > 0)
     h5_att_str(h5_data, "units", units);
   H5Dclose(h5_data);
@@ -295,41 +271,12 @@
 			    H5P_DEFAULT, H5P_DEFAULT, H5P_DEFAULT);
   H5Dwrite(h5_data, h5_str, H5S_ALL, H5S_ALL, H5P_DEFAULT, *values);
   h5_att_str(h5_data, "long_name", long_name);
-=======
->>>>>>> 3fef329d
   if (units && strlen(units) > 0)
     h5_att_str(h5_data, "units", units);
   H5Dclose(h5_data);
   H5Sclose(h5_space);
 }
 
-<<<<<<< HEAD
-=======
-void h5_value_str_array(hid_t file, char *group, char *name, char **values, 
-			int numValues, char *long_name, char *units)
-{
-  int ii, length = 0;
-  char meta[255];
-  sprintf(meta, "%s/%s", group, name);
-  hsize_t dims[1] = { numValues };
-  hid_t h5_space = H5Screate_simple(1, dims, NULL);
-  hid_t h5_str = H5Tcopy(H5T_C_S1);
-  for (ii=0; ii<numValues; ii++) {
-    if (strlen(values[ii]) > length)
-      length = strlen(values[ii]);
-  }
-  H5Tset_size(h5_str, length);
-  hid_t h5_data = H5Dcreate(file, meta, h5_str, h5_space,
-			    H5P_DEFAULT, H5P_DEFAULT, H5P_DEFAULT);
-  H5Dwrite(h5_data, h5_str, H5S_ALL, H5S_ALL, H5P_DEFAULT, *values);
-  h5_att_str(h5_data, "long_name", long_name);
-  if (units && strlen(units) > 0)
-    h5_att_str(h5_data, "units", units);
-  H5Dclose(h5_data);
-  H5Sclose(h5_space);
-}
-
->>>>>>> 3fef329d
 static h5_t *initialize_h5_file_meta(const char *output_file_name, 
 				     meta_parameters *md)
 {
@@ -1240,12 +1187,8 @@
   return str;
 }
 
-<<<<<<< HEAD
-static h5_t *initialize_h5_file_iso(const char *output_file_name, 
-=======
 static h5_t *initialize_h5_file_iso(const char *output_file_name,
 				    meta_parameters *md,
->>>>>>> 3fef329d
 				    iso_meta *iso)
 {
   hid_t h5_file, h5_datagroup, h5_metagroup, h5_data, h5_proj;
@@ -1346,29 +1289,16 @@
   h5_att_str(h5_time, "axis", "T");
   h5_att_str(h5_time, "long_name", "serial date");
   H5Dclose(h5_time);
-<<<<<<< HEAD
-  
-  meta_parameters *md = iso2meta(iso);
-=======
->>>>>>> 3fef329d
 
   // Extra bands - Longitude
   int nl = info->numberOfRows;
   int ns = info->numberOfColumns;
   long pixel_count = nl*ns;
-<<<<<<< HEAD
-  double *value = (double *) MALLOC(sizeof(double)*MAX_PTS);
-  double *l = (double *) MALLOC(sizeof(double)*MAX_PTS);
-  double *s = (double *) MALLOC(sizeof(double)*MAX_PTS);
-  double line, sample, lat, lon, first_value;
-  float *lons = (float *) MALLOC(sizeof(float)*pixel_count);
-=======
   double *value = (double *) CALLOC(MAX_PTS, sizeof(double));
   double *l = (double *) CALLOC(MAX_PTS, sizeof(double));
   double *s = (double *) CALLOC(MAX_PTS, sizeof(double));
   double line, sample, lat=0, lon=0, first_value;
   float *lons = (float *) CALLOC(pixel_count, sizeof(float));
->>>>>>> 3fef329d
   asfPrintStatus("Generating band 'longitude' ...\n");
   meta_get_latLon(md, 0, 0, 0.0, &lat, &lon);
   if (lon < 0.0)
@@ -1397,15 +1327,9 @@
       lons[ii*ns+kk] = (float)
 	(q.A + q.B*ii + q.C*kk + q.D*ii*ii + q.E*ii*kk + q.F*kk*kk +
 	 q.G*ii*ii*kk + q.H*ii*kk*kk + q.I*ii*ii*kk*kk + q.J*ii*ii*ii +
-<<<<<<< HEAD
-	 q.K*kk*kk*kk) - 360.0;
-      if (lons[ii*ns+kk] < -180.0)
-	lons[ii*ns+kk] += 360.0;
-=======
 	 q.K*kk*kk*kk);
       if (lons[ii*ns+kk] > 180.0)
 	lons[ii*ns+kk] -= 360.0;
->>>>>>> 3fef329d
     }
     asfLineMeter(ii, nl);
   }
@@ -1427,14 +1351,10 @@
   float *lats = (float *) MALLOC(sizeof(float)*pixel_count);
   asfPrintStatus("Generating band 'latitude' ...\n");
   meta_get_latLon(md, 0, 0, 0.0, &lat, &lon);
-<<<<<<< HEAD
-  first_value = lat + 180.0;
-=======
   if (lat < 0.0)
     first_value = lat + 180.0;
   else
     first_value = lat;
->>>>>>> 3fef329d
   asfPrintStatus("Calculating grid for quadratic fit ...\n");
   for (ii=0; ii<RES; ii++) {
     for (kk=0; kk<RES; kk++) {
@@ -1443,14 +1363,10 @@
       meta_get_latLon(md, line, sample, 0.0, &lat, &lon);
       l[ii*RES+kk] = line;
       s[ii*RES+kk] = sample;
-<<<<<<< HEAD
-      value[ii*RES+kk] = lat + 180.0;
-=======
       if (lat < 0.0)
 	value[ii*RES+kk] = lat + 180.0;
       else
 	value[ii*RES+kk] = lat;
->>>>>>> 3fef329d
     }
     asfLineMeter(ii, nl);
   }
@@ -1458,25 +1374,12 @@
   q.A = first_value;
   for (ii=0; ii<nl; ii++) {
     for (kk=0; kk<ns; kk++) {
-<<<<<<< HEAD
-      if (info->orbitDirection == ASCENDING)
-	lats[(nl-ii-1)*ns+kk] = (float)
-	  (q.A + q.B*ii + q.C*kk + q.D*ii*ii + q.E*ii*kk + q.F*kk*kk +
-	   q.G*ii*ii*kk + q.H*ii*kk*kk + q.I*ii*ii*kk*kk + q.J*ii*ii*ii +
-	   q.K*kk*kk*kk) - 180.0;
-      else
-	lats[ii*ns+kk] = (float)
-	  (q.A + q.B*ii + q.C*kk + q.D*ii*ii + q.E*ii*kk + q.F*kk*kk +
-	   q.G*ii*ii*kk + q.H*ii*kk*kk + q.I*ii*ii*kk*kk + q.J*ii*ii*ii +
-	   q.K*kk*kk*kk) - 180.0;
-=======
       lats[ii*ns+kk] = (float)
 	(q.A + q.B*ii + q.C*kk + q.D*ii*ii + q.E*ii*kk + q.F*kk*kk +
 	 q.G*ii*ii*kk + q.H*ii*kk*kk + q.I*ii*ii*kk*kk + q.J*ii*ii*ii +
 	 q.K*kk*kk*kk);
       if (lats[ii*ns+kk] > 90)
 	lats[ii*ns+kk] -= 180.0;
->>>>>>> 3fef329d
     }
     asfLineMeter(ii, nl);
   }
@@ -2273,11 +2176,8 @@
 		 "m");
   h5_value_double(h5_file, level2, "slantRange",
 		 spec->projectedSpacingSlantRange, "slant range [m]", "m");
-<<<<<<< HEAD
-=======
   h5_value_double(h5_file, level2, "slantRangeShift",
 		 spec->slantRangeShift, "slant range shift [m]", "m");
->>>>>>> 3fef329d
   H5Gclose(h5_level2);
   h5_value_str(h5_file, level1, "imageCoordinateType", 
 	       imageCoord2str(spec->imageCoordinateType), 
@@ -2489,13 +2389,8 @@
       strcpy(level4, "/metadata/processing/doppler/dopplerCentroid/dopplerEstimate/basebandDoppler");
       h5_level4 = H5Gcreate(h5_file, level4, H5P_DEFAULT, H5P_DEFAULT, 
 			    H5P_DEFAULT);
-<<<<<<< HEAD
-      double_array = (double *) MALLOC(sizeof(double)*degree);
-      for (kk=0; kk<=pro->doppler[ii].polynomialDegree; kk++)
-=======
       double_array = (double *) CALLOC(degree+1, sizeof(double));
       for (kk=0; kk<=degree; kk++)
->>>>>>> 3fef329d
 	double_array[kk] = pro->doppler[ii].coefficient[kk];
       h5_value_double_array(h5_file, level4, "coefficient", double_array, 
 			    degree+1, "Doppler coefficient", NULL);
@@ -2791,41 +2686,6 @@
       numGaps = quality->rawDataQuality[ii].numGaps;
       h5_value_int(h5_file, level1, "numGaps", numGaps, 
 		   "number of data gaps", NULL);
-<<<<<<< HEAD
-      strcpy(level2, "/metadata/productQuality/rawDataQuality/gap");
-      h5_level2 = H5Gcreate(h5_file, level2, H5P_DEFAULT, H5P_DEFAULT, 
-			    H5P_DEFAULT);
-      h5_att_str(h5_level2, "long_name", "data gap information");
-      long_array = (long *) MALLOC(sizeof(long)*numGaps);
-      int_array = (int *) MALLOC(sizeof(int)*numGaps);
-      str_array = (char **) MALLOC(sizeof(char *)*numGaps);
-      for (kk=0; kk<numGaps; kk++)
-	str_array[kk] = (char *) MALLOC(sizeof(char)*30);
-      for (kk=0; kk<numGaps; kk++)
-	long_array[kk] = quality->rawDataQuality[ii].gap[kk].start;
-      h5_value_long_array(h5_file, level2, "start", long_array, numGaps,
-			  "start line of data gap", NULL);
-      for (kk=0; kk<numGaps; kk++)
-	int_array[kk] = quality->rawDataQuality[ii].gap[kk].length;
-      h5_value_int_array(h5_file, level2, "length", int_array, numGaps,
-			 "number of lines forming data gap", NULL);
-      for (kk=0; kk<numGaps; kk++) {
-	if (quality->rawDataQuality[ii].gap[kk].fill == RANDOM_FILL)
-	  strcpy(str_array[kk], "RANDOM");
-	else if (quality->rawDataQuality[ii].gap[kk].fill == ZERO_FILL)
-	  strcpy(str_array[kk], "ZERO");
-	else if (quality->rawDataQuality[ii].gap[kk].fill == UNDEF_FILL)
-	  strcpy(str_array[kk], "UNDEFINED");
-      }
-      h5_value_str_array(h5_file, level2, "fill", str_array, numGaps,
-			 "RANDOM or ZERO", NULL);
-      H5Gclose(h5_level2);
-      FREE(long_array);
-      FREE(int_array);
-      for (kk=0; kk<numGaps; kk++)
-	FREE(str_array[kk]);
-      FREE(str_array);
-=======
       if (numGaps > 0) {
 	strcpy(level2, "/metadata/productQuality/rawDataQuality/gap");
 	h5_level2 = H5Gcreate(h5_file, level2, H5P_DEFAULT, H5P_DEFAULT, 
@@ -2861,7 +2721,6 @@
 	  FREE(str_array[kk]);
 	FREE(str_array);
       }
->>>>>>> 3fef329d
       h5_value_boolean(h5_file, level1, "gapSignificanceFlag",
 		       quality->rawDataQuality[ii].gapSignificanceFlag,
 		       "gaps above the tolerance level?", NULL);
@@ -3003,17 +2862,9 @@
   append_ext_if_needed(output_file_name, ".h5", NULL);
   char *ext = findExt(metadata_file_name);
   if (strcmp_case(ext, ".XML") == 0) {
-<<<<<<< HEAD
-    iso = iso_meta_read(metadata_file_name);
-    h5 = initialize_h5_file_iso(output_file_name, iso);
-    // FIXME: need metadata function iso2meta
-    // read .meta file for now
-    md = meta_read(metadata_file_name);
-=======
     md = meta_read(metadata_file_name);
     iso = iso_meta_read(metadata_file_name);
     h5 = initialize_h5_file_iso(output_file_name, md, iso);
->>>>>>> 3fef329d
   }
   else if (strcmp_case(ext, ".META") == 0) {
     md = meta_read (metadata_file_name); 
