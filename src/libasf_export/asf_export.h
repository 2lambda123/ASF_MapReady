#ifndef ASF_EXPORT_INCLUDED
#define ASF_EXPORT_INCLUDED

#include <unistd.h>
#include "asf_tiff.h"
#include <png.h>
#include "asf.h"
#include "asf_meta.h"
#include "asf_jpeg.h"
#include <stdlib.h>
#include "asf_raster.h"
#include "libasf_proj.h"
#include "asf_nan.h"
#include "netcdf.h"
#include "hdf5.h"

/* Maximum image name length we can accept from the user.  Since the
   user may enter a base name only, the actual file name strings need
   to be slightly longer, to accomodate extensions.  */
#define MAX_IMAGE_NAME_LENGTH 240
/* Maximum extension length that will ever be automaticly added to a
   file name specified by the user.  */
#define MAX_EXTENSION_LENGTH 10
/* Maximum length allowed for arguments to format (-f or --format)
   options.  */
#define MAX_FORMAT_STRING_LENGTH 50
/* This value signifies that there is no maximum size is some contexts.  */
#define NO_MAXIMUM_OUTPUT_SIZE -1
/* Maximum length of a calibration comment */
#define MAX_COMMENT_LENGTH 255
#define MAX_CHANNEL_STRING_LENGTH 15

#define FLAG_NOT_SET -1

#define NUM_HIST_BINS UCHAR_MAX + 1

/* Output format to use.  */
typedef enum {
  ENVI=1,                       /* ENVI software package.  */
  ESRI,                         /* ESRI GIS package.  */
  GEOTIFF,                      /* Geotiff.  */
  TIF,                          /* Tiff. */
  JPEG,                         /* Joint Photographic Experts Group.  */
  PGM,                          /* Portable GrayMap.  */
  PNG,                          /* Portable Network Graphic */
  PNG_ALPHA,                    // Transparent PNG (8-bit)
  PNG_GE,                       // Transparent PNG (32-bit), Google Earth style
  KML,                          // JPEG with GoogleEarth overlay file
  POLSARPRO_HDR,                // PolsarPro with ENVI header
  HDF,                          // HDF5 - NASA Earth Observation standard
  NC,                           // netCDF - modeler oriented format
  UNKNOWN_OUTPUT_FORMAT
} output_format_t;

/* Ellipsoid used for the data.  */
typedef enum {
  CLARKE1866,
  GEM10C,                       /* Ellipsoid in GEM6 earth model.  */
  WGS84,                        /* Ellipsoid in EGM96 earth model.  */
  WGS66,                        /* Ancient crummy ellipsoid.  */
  USER_DEFINED                  /* Some unknown user defined ellipsoid.  */
} asf_export_ellipsoid_t;

// netCDF pointer structure
typedef struct {
  int ncid;                     // Pointer to the netCDF file
  int var_count;                // Number of variables
  int *var_id;                  // Variable IDs
} netcdf_t;

typedef struct {
  char name[50];
  char axis[5];
  char cell_methods[50];
  char coordinates[50];
  char grid_mapping[50];
  char long_name[100];
  char references[100];
  char standard_name[100];
  char units[50];
  char units_description[100];
  char bounds[50];
  double fill_value;
  double valid_range[2];
  int time_count;
  int cat_count;
  int dim_count;
  nc_type datatype;
} band_t;

// HDF5 pointer structure
typedef struct {
  hid_t file;                   // File identifier
  hid_t space;                  // Data space identifier
  int var_count;                // Number of variables
  hid_t *var;                   // Variable identifiers
} h5_t;

/* Structure to hold elements of the command line.  */
typedef struct {
  /* Output format to use.  */
  char format[MAX_FORMAT_STRING_LENGTH];
  /* Maximum size of largest output dimension, in pixels, or
     NO_MAXIMUM_OUTPUT_SIZE.  The output image will be scaled to honor
     this value, if its maximum dimension is not already less than
     this.  */
  long size;
  /* Name of data and metadata input files  */
  char in_data_name[MAX_IMAGE_NAME_LENGTH + MAX_EXTENSION_LENGTH + 1];
  char in_meta_name[MAX_IMAGE_NAME_LENGTH + MAX_EXTENSION_LENGTH + 1];
  /* Output name to use.  */
  char output_name[MAX_IMAGE_NAME_LENGTH + MAX_EXTENSION_LENGTH + 1];
  int verbose;                  /* Flag true if in verbose mode.  */
  int quiet;                    /* True if quiet mode is active.  */
  char leader_name[MAX_IMAGE_NAME_LENGTH + MAX_EXTENSION_LENGTH + 1];
  char cal_params_file[MAX_IMAGE_NAME_LENGTH + MAX_EXTENSION_LENGTH + 1];
  char cal_comment[MAX_COMMENT_LENGTH];
  scale_t sample_mapping;
  char red_channel[MAX_CHANNEL_STRING_LENGTH];
  char blue_channel[MAX_CHANNEL_STRING_LENGTH];
  char green_channel[MAX_CHANNEL_STRING_LENGTH];
  char band[MAX_CHANNEL_STRING_LENGTH];
  char look_up_table_name[MAX_IMAGE_NAME_LENGTH];
  int use_pixel_is_point;
} command_line_parameters_t;

/* Prototypes */
int asf_export(output_format_t format, scale_t sample_mapping,
	       char *in_base_name, char *output_name);
int asf_export_with_lut(output_format_t, scale_t sample_mapping,
			char *lutFile, char *inFile, char *outFile);
int asf_export_bands(output_format_t format, scale_t sample_mapping, int rgb,
                     int true_color, int false_color,
                     char *look_up_table_name, int use_pixel_is_point,
                     char *in_base_name,
                     char *output_name, char **band_name,
                     int *noutputs, char ***output_names);

void usage();
void help_page();
int checkForOption (char *key, int argc, char *argv[]);
void *get_image_data (meta_parameters *metadata, const char *image_data_file);
unsigned char averaging_kernel (gsl_matrix_uchar *img, int kernel_size, size_t i, size_t j);
unsigned char *average_unsigned_char_pixels (unsigned char *pixels, unsigned long *width, \
                              unsigned long *height, int kernel_size);
unsigned char *map_floats_to_unsigned_bytes (float *daf, size_t pixel_count);
unsigned char *scale_unsigned_char_image_dimensions (unsigned char *pixels, \
                                      unsigned long max_large_dimension, \
                                      unsigned long *width, \
                                      unsigned long *height);
void get_statistics (FloatImage *si, scale_t sample_mapping, \
                    int sampling_stride, float *mean, \
                    float *standard_deviation, float *min_sample, \
                    float *max_sample, float *omin, float *omax, \
                    gsl_histogram **hist, float no_data);
unsigned char pixel_float2byte (float paf, scale_t sample_mapping, float omin,\
                                float omax, gsl_histogram *hist, \
                                gsl_histogram_pdf *my_hist_pdf,
                                float no_data_value);
spheroid_type_t axis2spheroid (double semimajor,
                               double semiminor);

void export_as_envi (const char *metadata_file_name,
                     const char *image_data_file_name,
                     const char *output_file_name);

void export_as_esri (const char *metadata_file_name,
                     const char *image_data_file_name,
                     const char *output_file_name);

void export_band_image(const char *metadata_file_name,
                       const char *image_data_file_name,
                       char *output_file_name,
                       scale_t sample_mapping,
                       char **band_name, int rgb,
                       int true_color, int false_color,
                       char *look_up_table_name,
                       output_format_t format,
                       int use_pixel_is_point,
                       int *noutputs,
                       char ***output_names);

void initialize_jpeg_file(const char *output_file_name,
                          meta_parameters *meta, FILE **ojpeg,
                          struct jpeg_compress_struct *cinfo, int rgb);
void finalize_jpeg_file(FILE *ojpeg, struct jpeg_compress_struct *cinfo);

void initialize_png_file(const char *output_file_name,
                         meta_parameters *meta, FILE **opng,
                         png_structp *png_ptr, png_infop *info_ptr,
                         int rgb);
void initialize_png_file_ext(const char *output_file_name,
			     meta_parameters *meta, FILE **opng,
			     png_structp *png_ptr, png_infop *info_ptr,
			     int rgb, int alpha);
void finalize_png_file(FILE *opng, png_structp png_ptr, png_infop info_ptr);
int should_write_insar_xml_meta(meta_parameters *md);
int should_write_insar_rgb(char *band_name);
int should_write_dem_xml_meta(meta_parameters *md);
void write_insar_rgb(output_format_t format, char *in_meta_name, char *in_data_name, char *out_name);
void write_insar_xml_to_file(char *output_file_name, char *xml_meta);
char* get_insar_xml_string(meta_parameters *meta, int gdal);
void write_dem_xml_to_file(char *output_file_name, char *xml_meta);
char* get_dem_xml_string(meta_parameters *meta, int gdal);

// Prototypes from export_geotiff.c
void initialize_tiff_file (TIFF **otif, GTIF **ogtif,
                           const char *output_file_name,
                           const char *metadata_file_name,
                           int is_geotiff, scale_t sample_mapping,
                           int rgb, int *palette_color_tiff, char **band_names,
                           char *look_up_table_name, int is_colormapped,
                           int use_pixel_is_point);
GTIF* write_tags_for_geotiff (TIFF *otif, const char *metadata_file_name,
                              int rgb, char **band_names, int palette_color_tiff,
                              int use_pixel_is_point);
void finalize_tiff_file(TIFF *otif, GTIF *ogtif, int is_geotiff);
int lut_to_tiff_palette(unsigned short **colors, int size, char *look_up_table_name);
void dump_palette_tiff_color_map(unsigned short *colors, int map_size);
int meta_colormap_to_tiff_palette(unsigned short **colors, int *byte_image, meta_colormap *colormap);

// Prototypes from export_netcdf.c
<<<<<<< HEAD
void export_netcdf(const char *in_base_name, char *output_file_name,
  int *noutputs, char ***output_names);
=======
void export_netcdf(const char *metadata_file_name, 
		   const char *image_data_file_name,
		   char *output_file_name, char **band_name,
		   int *noutputs,char ***output_names);
void export_netcdf_list(const char *input_file_list, band_t *band, 
			int band_count, char *output_file_name);
>>>>>>> f28c50ff

// Prototypes from export_hdf.c
void export_hdf(const char *in_base_name, char *output_file_name,
  int *noutputs,char ***output_names);

// Prototypes from export_polsarpro.c
void initialize_polsarpro_file(const char *output_file_name,
			       meta_parameters *meta, FILE **fpOut);
void export_polsarpro(const char *metadata_file_name,
		      const char *image_data_file_name,
		      char *output_file_name,
		      int *noutputs, char ***output_names);

// Prototypes from key.c
double spheroid_diff_from_axis (spheroid_type_t spheroid,
                                double n_semi_major, double n_semi_minor);
spheroid_type_t axis2spheroid (double re_major, double re_minor);
int UTM_2_PCS(short *pcs, datum_type_t datum, unsigned long zone, char hem);
int albers_2_pcs(meta_projection *mp, short *pcs);
void gcs_2_string (char *datum_str, short gcs);
void pcs_2_string (char *datum_str, short pcs);
void datum_2_string (char *datum_str, datum_type_t datum);
void write_datum_key (GTIF *ogtif, datum_type_t datum);
void write_spheroid_key (GTIF *ogtif, spheroid_type_t spheroid, double re_major,
			 double re_minor);

// Prototypes from write_line.c
void write_tiff_byte2byte(TIFF *otif, unsigned char *byte_line,
                          channel_stats_t stats, scale_t sample_mapping,
                          int sample_count, int line);
void write_tiff_float2float(TIFF *otif, float *float_line, int line);
void write_tiff_float2int(TIFF *otif, float *float_line, int line,
			  int sample_count);
void write_tiff_float2byte(TIFF *otif, float *float_line,
			   channel_stats_t stats, scale_t sample_mapping,
			   float no_data, int line, int sample_count);
void write_rgb_tiff_byte2byte(TIFF *otif,
			      unsigned char *red_byte_line,
			      unsigned char *green_byte_line,
			      unsigned char *blue_byte_line,
			      int line, int sample_count);
void write_tiff_byte2lut(TIFF *otif, unsigned char *byte_line,
			 int line, int sample_count, char *look_up_table_name);
void write_rgb_tiff_float2float(TIFF *otif,
				float *red_float_line,
				float *green_float_line,
				float *blue_float_line,
				int line, int sample_count);
void write_rgb_tiff_float2byte(TIFF *otif,
			       float *red_float_line,
			       float *green_float_line,
			       float *blue_float_line,
			       channel_stats_t red_stats,
			       channel_stats_t green_stats,
			       channel_stats_t blue_stats,
			       scale_t sample_mapping,
			       float no_data, int line, int sample_count);
void write_tiff_float2lut(TIFF *otif, float *float_line,
			  channel_stats_t stats, scale_t sample_mapping,
			  float no_data, int line, int sample_count,
			  char *look_up_table_name);

void write_jpeg_byte2byte(FILE *ojpeg, unsigned char *byte_line,
                          channel_stats_t stats, scale_t sample_mapping,
                          struct jpeg_compress_struct *cinfo,
			  int sample_count);
void write_jpeg_float2byte(FILE *ojpeg, float *float_line,
			   struct jpeg_compress_struct *cinfo,
			   channel_stats_t stats,
			   scale_t sample_mapping,
			   float no_data, int sample_count);
void write_rgb_jpeg_byte2byte(FILE *ojpeg,
			      unsigned char *red_byte_line,
			      unsigned char *green_byte_line,
			      unsigned char *blue_byte_line,
			      struct jpeg_compress_struct *cinfo,
			      int sample_count);
void write_jpeg_byte2lut(FILE *ojpeg, unsigned char *byte_line,
			 struct jpeg_compress_struct *cinfo,
			 int sample_count, char *look_up_table_name);
void write_rgb_jpeg_float2byte(FILE *ojpeg,
			       float *red_float_line,
			       float *green_float_line,
			       float *blue_float_line,
			       struct jpeg_compress_struct *cinfo,
			       channel_stats_t red_stats,
			       channel_stats_t green_stats,
			       channel_stats_t blue_stats,
			       scale_t sample_mapping,
			       float no_data, int sample_count);
void write_jpeg_float2lut(FILE *ojpeg, float *float_line,
			  struct jpeg_compress_struct *cinfo,
			  channel_stats_t stats, scale_t sample_mapping,
			  float no_data, int sample_count,
			  char *look_up_table_name);

void write_png_byte2byte(FILE *opng, unsigned char *byte_line,
                         channel_stats_t stats, scale_t sample_mapping,
                         png_structp png_ptr, png_infop png_info_ptr,
                         int sample_count);
void write_png_byte2rgbalpha(FILE *opng, unsigned char *byte_line,
                             channel_stats_t stats, scale_t sample_mapping,
                             png_structp png_ptr, png_infop png_info_ptr,
                             int sample_count);
void write_png_float2byte(FILE *opng, float *float_line,
               png_structp png_ptr, png_infop png_info_ptr,
			   channel_stats_t stats,
			   scale_t sample_mapping,
			   float no_data, int sample_count);
void write_rgb_png_byte2byte(FILE *opng,
			      unsigned char *red_byte_line,
			      unsigned char *green_byte_line,
			      unsigned char *blue_byte_line,
                  png_structp png_ptr, png_infop png_info_ptr,
			      int sample_count);
void write_png_byte2lut(FILE *opng, unsigned char *byte_line,
             png_structp png_ptr, png_infop png_info_ptr,
			 int sample_count, char *look_up_table_name);
void write_rgb_png_float2byte(FILE *opng,
			       float *red_float_line,
			       float *green_float_line,
			       float *blue_float_line,
                   png_structp png_ptr, png_infop png_info_ptr,
			       channel_stats_t red_stats,
			       channel_stats_t green_stats,
			       channel_stats_t blue_stats,
			       scale_t sample_mapping,
			       float no_data, int sample_count);
void write_png_float2lut(FILE *opng, float *float_line,
              png_structp png_ptr, png_infop png_info_ptr,
			  channel_stats_t stats, scale_t sample_mapping,
			  float no_data, int sample_count,
			  char *look_up_table_name);

void write_pgm_byte2byte(FILE *opgm, unsigned char *byte_line,
                         channel_stats_t stats, scale_t sample_mapping,
                         int sample_count);
void write_pgm_float2byte(FILE *opgm, float *float_line,
			  channel_stats_t blue_stats, scale_t sample_mapping,
			  float no_data, int sample_count);

// Prototypes from brs2jpg.c
int brs2jpg(char *browseFile, char *workreportFile, char *outFile);

// Prototypes from export_band.c
int multiband(char *format, char **band_name, int band_count);

#endif<|MERGE_RESOLUTION|>--- conflicted
+++ resolved
@@ -220,17 +220,12 @@
 int meta_colormap_to_tiff_palette(unsigned short **colors, int *byte_image, meta_colormap *colormap);
 
 // Prototypes from export_netcdf.c
-<<<<<<< HEAD
-void export_netcdf(const char *in_base_name, char *output_file_name,
-  int *noutputs, char ***output_names);
-=======
 void export_netcdf(const char *metadata_file_name, 
 		   const char *image_data_file_name,
 		   char *output_file_name, char **band_name,
 		   int *noutputs,char ***output_names);
 void export_netcdf_list(const char *input_file_list, band_t *band, 
 			int band_count, char *output_file_name);
->>>>>>> f28c50ff
 
 // Prototypes from export_hdf.c
 void export_hdf(const char *in_base_name, char *output_file_name,
