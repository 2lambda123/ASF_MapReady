--- conflicted
+++ resolved
@@ -131,11 +131,7 @@
 
 ### Begin Unix Section
 
-<<<<<<< HEAD
-CFLAGS += -Werror \
-=======
 CFLAGS += $(W_ERROR) \
->>>>>>> 2f22a3a6
 	$(GTK_CFLAGS) \
 	$(shell /usr/bin/pkg-config --cflags libglade-2.0) \
 	$(GSL_CFLAGS) \
