--- conflicted
+++ resolved
@@ -158,12 +158,8 @@
 	mv asf_meta.a $(LIBDIR)
 	cp asf_meta.h get_ceos_names.h get_stf_names.h gamma.h meta_init_stVec.h \
 		meta_project.h frame_calc.h dateUtil.h calibrate.h line_header.h\
-<<<<<<< HEAD
-		envi.h doppler.h xml_util.h asf_iso_meta.h $(ASF_INCLUDE_DIR)
-=======
 		envi.h doppler.h xml_util.h asf_iso_meta.h seasat_slant_shift.h \
                 $(ASF_INCLUDE_DIR)
->>>>>>> 47f56453
 	-cp -R lib_test $(SHAREDIR)
 	-cp -R meta_test $(SHAREDIR)
 	-cp -R geotiff_test $(SHAREDIR)
