# Makefile for asf_meta library

include ../../make_support/system_rules

LIBS = $(XML_LIBS) $(GSL_LIBS) $(PROJ_LIBS)

# Had to add -Wno-unused-function because flex generates some
<<<<<<< HEAD
CFLAGS += -Werror -Wno-unused-function $(XML_CFLAGS)
=======
CFLAGS += $(W_ERROR) -Wno-unused-function $(XML_CFLAGS)
>>>>>>> 2f22a3a6

# Things used/needed by make's implicit rules for lex and yacc.
# Need the GNU flex and bison, others are broken in variety of ways.
LEX = flex
YACC = bison -y			# -y means use yacc file name conventions.

# Build with this defined to enable parser diagnostics.  Note that
# this doesn't automaticly clean or otherwise force a rebuild.
# DEBUG_METADATA_PARSER = defined
ifdef DEBUG_METADATA_PARSER
  YDEBUG_FLAGS = -t -v
  LDEBUG_FLAGS = -d
  CC_PARSER_DEBUG_FLAGS = -DDEBUG_METADATA_PARSER
  CFLAGS += $(CC_PARSER_DEBUG_FLAGS)
endif

# All global lexer and parser symbols are preceded by 'meta_' namespace hack.
YFLAGS = $(YDEBUG_FLAGS) -d -p meta_yy
LFLAGS = $(LDEBUG_FLAGS) -Pmeta_yy -s

YACC_SOURCES = metadata_parser.y
LEX_SOURCES = metadata_lexer.l

LEX_YACC_OBJS =  $(patsubst %.y, %.o, $(YACC_SOURCES)) \
		 $(patsubst %.l, %.o, $(LEX_SOURCES))

LAS_OBJS = allocbuf.o \
	c_calcor.o \
	c_dkcre.o \
	c_dkdel.o \
	c_dkfree.o \
	c_dkresv.o \
	c_dkrspac.o \
	c_errmsg.o \
	c_getbdr.o \
	c_getddr.o \
	c_getsys.o \
	c_gettyp.o \
	c_intbdr.o \
	c_intddr.o \
	c_low2up.o \
	c_lsclos.o \
	c_lsmknm.o \
	c_lsopen.o \
	c_lsread.o \
	c_lsrepl.o \
	c_lsstat.o \
	c_lswrit.o \
	c_ptio.o \
	c_ptopen.o \
	c_putbdr.o \
	c_putddr.o \
	c_pxconv.o \
	c_pxcopy.o \
	c_pxfill.o \
	c_pxswap.o \
	c_pxsys.o \
	c_rotcor.o \
	c_rtcoef.o \
	c_sysset.o \
	c_up2low.o \
	convInt.o \
	doopen.o \
	lasIO.o  \
	packed_deg.o \
	squeeze.o

OBJS =  $(LEX_YACC_OBJS) \
	ardop_params.o \
	c_degdms.o \
	c_prostr.o \
	cal_params.o \
	ceos_io.o \
	code_ceos.o \
	coniFetch.o \
	dateUtil.o \
	longdate.o \
	earth_radius2datum.o \
	err_die.o \
	fixed2gei.o \
	frame_calc.o \
  gamma_dem2meta.o \
	gei2fixed.o \
	getLatLong.o \
	getLoc.o \
	get_ceos.o \
	get_ceos_names.o \
	get_stf_names.o \
	heading.o \
	interp_stVec.o \
	ioLine.o \
	iso_init.o \
	iso_write.o \
	iso_read.o \
	latLon2timeSlant.o \
	line_header.o \
	lzFetch.o \
	xml_util.o \
	meta_check.o \
	meta_complex2polar.o \
	meta_copy.o \
	meta_create.o \
	meta_geotiff.o \
	meta_get.o\
	meta_get_geo.o \
	meta_get_ifm.o \
	meta_get_util.o \
	meta_init.o \
	meta_init_ardop.o \
	meta_init_ceos.o \
	meta_init_stVec.o \
	meta_is_valid.o \
	meta_project.o \
	meta2ddr.o \
	meta2envi.o \
	meta2esri.o \
	meta2airsar.o \
	meta2gamma.o \
	meta2vexcel_plain.o \
	meta2alos_mosaic.o \
	meta2radarsat.o \
	meta2terrasar.o \
	meta2uavsar.o \
	meta2smap.o \
	meta2iso.o \
	meta_read.o \
	meta_write.o \
	orbital_state_vector.o \
	meta_write_sprocket.o \
	meta_set_no_data.o \
	parse_options.o \
	proj2meta.o \
	propagate.o \
	readSubset.o \
	set_era.o \
	slantRange2groundPixel.o \
	unpacked_deg.o \
	utc2gha.o \
	util3d.o \
	yaw2doppler.o \
	xpix_ypix.o \
	pp_corrected_vals.o \
	read_proj_file.o \
	is_map_projected.o \
	band_util.o \
	workreport.o \
	distortions.o \
	$(LAS_OBJS)

all: asf_meta test

asf_meta: build_only
	mv asf_meta.a $(LIBDIR)
	cp asf_meta.h get_ceos_names.h get_stf_names.h gamma.h meta_init_stVec.h \
		meta_project.h frame_calc.h dateUtil.h calibrate.h line_header.h\
		envi.h doppler.h xml_util.h asf_iso_meta.h seasat_slant_shift.h \
                $(ASF_INCLUDE_DIR)
	-cp -R lib_test $(SHAREDIR)
	-cp -R meta_test $(SHAREDIR)
	-cp -R geotiff_test $(SHAREDIR)

build_only: $(OBJS)
	rm -f asf_meta.a
	ar r asf_meta.a $(OBJS)
	$(RANLIB) asf_meta.a

# Rebuild everything if makefile or any local or ASF header or library
# or any lex or yacc file has changed.  The line commented out uses a
# target local variable to keep track of the local headers which are
# not automaticly generated, useful to prevent make from rebuilding
# everything if the lex and yacc objects aren't first in the object
# list.
#$(OBJS): LOCAL_HEADERS = $(subst y.tab.h, , $(wildcard *.h))
$(OBJS): Makefile $(LOCAL_HEADERS) $(wildcard ../../include/*.h) \
	$(YACC_SOURCES) $(LEX_SOURCES)

clean:
	rm -rf *.o $(patsubst %.y, %.tab.c, $(YACC_SOURCES)) \
	$(patsubst %.y, %.tab.h, $(YACC_SOURCES)) y.tab.h y.output \
	asf_meta_tester meta_update asf_meta.a metadata_parser.c

check: asf_meta_tester.c build_only
	$(CC) $(CFLAGS) $< asf_meta.a \
		$(LIBDIR)/libasf_proj.a \
		$(LIBDIR)/asf.a $(GSL_LIBS) $(PROJ_LIBS) -lcheck $(LDFLAGS) \
		-o asf_meta_tester
	./asf_meta_tester

meta_update: meta_update.c build_only
	$(CC) $(CFLAGS) $< asf_meta.a -lm $(LDFLAGS) -o meta_update

distclean:
	rm -f core *~ TAGS gdb_init.com

test: *.t.c build_only
<<<<<<< HEAD
	$(CC) $(CFLAGS) -o test *.t.c $(LIBDIR)/libcunit.a $(LIBDIR)/asf_meta.a $(LIBDIR)/asf.a $(LIBDIR)/libasf_proj.a $(LIBS)
=======
	$(CC) $(CFLAGS) -o test *.t.c $(LIBDIR)/libcunit.a $(LIBDIR)/asf_meta.a $(LIBDIR)/asf.a $(LIBDIR)/libasf_proj.a $(LIBS) -lm -lz
>>>>>>> 2f22a3a6
	./test
<|MERGE_RESOLUTION|>--- conflicted
+++ resolved
@@ -5,11 +5,7 @@
 LIBS = $(XML_LIBS) $(GSL_LIBS) $(PROJ_LIBS)
 
 # Had to add -Wno-unused-function because flex generates some
-<<<<<<< HEAD
-CFLAGS += -Werror -Wno-unused-function $(XML_CFLAGS)
-=======
 CFLAGS += $(W_ERROR) -Wno-unused-function $(XML_CFLAGS)
->>>>>>> 2f22a3a6
 
 # Things used/needed by make's implicit rules for lex and yacc.
 # Need the GNU flex and bison, others are broken in variety of ways.
@@ -205,9 +201,5 @@
 	rm -f core *~ TAGS gdb_init.com
 
 test: *.t.c build_only
-<<<<<<< HEAD
-	$(CC) $(CFLAGS) -o test *.t.c $(LIBDIR)/libcunit.a $(LIBDIR)/asf_meta.a $(LIBDIR)/asf.a $(LIBDIR)/libasf_proj.a $(LIBS)
-=======
 	$(CC) $(CFLAGS) -o test *.t.c $(LIBDIR)/libcunit.a $(LIBDIR)/asf_meta.a $(LIBDIR)/asf.a $(LIBDIR)/libasf_proj.a $(LIBS) -lm -lz
->>>>>>> 2f22a3a6
 	./test
