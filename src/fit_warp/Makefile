--- conflicted
+++ resolved
@@ -14,11 +14,7 @@
 	$(PROJ_LIBS) \
 	$(XML_LIBS) \
 	$(GLIB_LIBS) \
-<<<<<<< HEAD
-	-lm 
-=======
 	-lm -lz
->>>>>>> 2f22a3a6
 
 fit_warp: fit_warp.c
 	$(CC) $(CFLAGS) -o fit_warp fit_warp.c $(LIBS) $(LDFLAGS)
