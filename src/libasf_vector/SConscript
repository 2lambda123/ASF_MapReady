--- conflicted
+++ resolved
@@ -13,16 +13,6 @@
 
 localenv.ParseConfig("pkg-config --cflags --libs libgeotiff")
 localenv.ParseConfig("pkg-config --cflags --libs glib-2.0")
-localenv.ParseConfig("pkg-config --cflags --libs shapelib")
-
-localenv.AppendUnique(LIBS = [
-    "m",
-    "hdf5",
-    "asf",
-    "asf_meta",
-    "asf_proj",
-    "asf_import",
-])
 
 localenv.AppendUnique(LIBS = [
     "m",
@@ -59,9 +49,6 @@
         "rgps.c",
         ])
 
-<<<<<<< HEAD
-localenv.Install(globalenv["inst_dirs"]["libs"], libs)
-=======
 shares = localenv.File([
     "header.lst",
     "convert2vector.config",
@@ -69,4 +56,3 @@
 
 localenv.Install(globalenv["inst_dirs"]["libs"], libs)
 localenv.Install(globalenv["inst_dirs"]["shares"], shares)
->>>>>>> 2f22a3a6
