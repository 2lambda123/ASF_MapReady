PROGRAM := asf_geocode

include ../../make_support/system_rules

###############################################################################
#
# List of Sources
#
# Here are the variables that list all the things that need building.
# When new source files are added, something in here will need to
# change.
#
###############################################################################

SOURCES := asf_geocode.c

###############################################################################
#
# Libraries and Tools
#
# Here are variables which describe the libraries and tools needed by
# this module, and the flags required to compile code which uses them.
# If a new library or tool dependency is added, something in here will
# need to change.
#
###############################################################################

CC := gcc

INCLUDE_FLAGS := -I$(ASF_INCLUDE_DIR)

CPPFLAGS := $(INCLUDE_FLAGS)

# I'd like to use -Wconversion as advised by the GSL, but it seems to
# make it impossible to pass arguments of type float to functions that
# take type float (still get a complaint about argument being passed
# as float due to prototype rather than double.
#          -Wconversion -Wshadow -Wpointer-arith -Wcast-qual -Wcast-align
CFLAGS += $(GSL_CFLAGS) $(JPEG_CFLAGS) $(PROJ_CFLAGS) $(GLIB_CFLAGS) \
	$(TIFF_CFLAGS) \
	-Wall -W -Wmissing-prototypes -Wstrict-prototypes \
	-Wshadow -Wpointer-arith -Wcast-qual -Wcast-align \
<<<<<<< HEAD
	-Wwrite-strings -Wnested-externs -fno-common -Werror
=======
	-Wwrite-strings -Wnested-externs -fno-common $(W_ERROR)
>>>>>>> 2f22a3a6

LIBS :=	\
	$(LIBDIR)/libasf_geocode.a \
	$(LIBDIR)/libasf_proj.a \
	$(LIBDIR)/libasf_raster.a \
	$(LIBDIR)/asf_meta.a \
	$(LIBDIR)/asf.a \
	$(TIFF_LIBS) \
	$(GSL_LIBS) \
	$(JPEG_LIBS) \
	$(PROJ_LIBS) \
	$(XML_LIBS) \
	$(GLIB_LIBS) \
	$(ZLIB_LIBS) \
	-lm

LDLIBS := $(LIBS)

###############################################################################
#
# Automaticly Computed Stuff
#
# The rest of this makefile fragment consists of stuff that uses the
# above stuff in ways that are unlikely to change too much, and isn't
# likely to need much modification.
#
###############################################################################

# Object files.
OBJS := $(patsubst %.c, %.o, $(SOURCES))

$(PROGRAM): $(OBJS)
	$(CC) $(OBJS) $(LDFLAGS) $(LDLIBS) -o $@
	mv $(PROGRAM)$(BIN_POSTFIX) $(BINDIR)

.PHONY: clean
clean:
	rm -rf $(PROGRAM) $(OBJS) core.* core *~ $(PROGRAM)

# If any command responsible for producing a target exits with a
# nonzero exit status, delete that target.
.DELETE_ON_ERROR:<|MERGE_RESOLUTION|>--- conflicted
+++ resolved
@@ -40,11 +40,7 @@
 	$(TIFF_CFLAGS) \
 	-Wall -W -Wmissing-prototypes -Wstrict-prototypes \
 	-Wshadow -Wpointer-arith -Wcast-qual -Wcast-align \
-<<<<<<< HEAD
-	-Wwrite-strings -Wnested-externs -fno-common -Werror
-=======
 	-Wwrite-strings -Wnested-externs -fno-common $(W_ERROR)
->>>>>>> 2f22a3a6
 
 LIBS :=	\
 	$(LIBDIR)/libasf_geocode.a \
