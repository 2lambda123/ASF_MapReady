// Standard libraries.
#include <math.h>
#include <stdio.h>
#include <stdlib.h>
#include <string.h>

// Libraries from packages outside ASF.
#include <glib.h>
#include <gsl/gsl_blas.h>
#include <gsl/gsl_math.h>
#include <gsl/gsl_spline.h>
#include <gsl/gsl_statistics_double.h>

// Libraries developed at ASF.
#include <asf.h>
#include <asf_meta.h>
#include <asf_raster.h>
#include <float_image.h>
#include <uint8_image.h>
#include <libasf_proj.h>
#include <spheroids.h>
#include <asf_contact.h>
#include <asf_glib.h>
#include <asf_nan.h>

// Headers defined by this library.
#include "asf_geocode.h"

const float_image_byte_order_t fibo_be = FLOAT_IMAGE_BYTE_ORDER_BIG_ENDIAN;

typedef int project_t(project_parameters_t *pps, double lat, double lon,
      double height, double *x, double *y, double *z, datum_type_t dtm);
typedef int project_arr_t(project_parameters_t *pps, double *lat, double *lon,
      double *height, double **projected_x, double **projected_y,
      double **projected_z, long length, datum_type_t dtm);
typedef int unproject_t(project_parameters_t *pps, double x, double y, double z,
      double *lat, double *lon, double *height, datum_type_t dtm);
typedef int unproject_arr_t(project_parameters_t *pps, double *x, double *y,
      double *z, double **lat, double **lon,
      double **height, long length, datum_type_t dtm);

<<<<<<< HEAD
/*
static void location_minmax(meta_location *loc, double *minLat, double *maxLat,
		     double *minLon, double *maxLon)
{
  int ii;
  double corner_lat[4], corner_lon[4], min_x, max_x, min_y, max_y;
  min_x = min_y = 9999999;
  max_x = max_y = -9999999;
  corner_lat[0] = loc->lat_start_near_range;
  corner_lat[1] = loc->lat_start_far_range;
  corner_lat[2] = loc->lat_end_near_range;
  corner_lat[3] = loc->lat_end_far_range;
  corner_lon[0] = loc->lon_start_near_range;
  corner_lon[1] = loc->lon_start_far_range;
  corner_lon[2] = loc->lon_end_near_range;
  corner_lon[3] = loc->lon_end_far_range;
  for (ii=0; ii<4; ii++) {
    if (corner_lat[ii] < min_y)
      min_y = corner_lat[ii];
    if (corner_lat[ii] > max_y)
      max_y = corner_lat[ii];
    if (corner_lon[ii] < min_x)
      min_x = corner_lon[ii];
    if (corner_lon[ii] > max_x)
      max_x = corner_lon[ii];
  }
  *minLat = min_y;
  *maxLat = max_y;
  *minLon = min_x;
  *maxLon = max_x;
}
*/

=======
>>>>>>> 2f22a3a6
char *proj_info_as_string(projection_type_t projection_type,
                          project_parameters_t *pp, datum_type_t *datum)
{
  static char ret[256];
  char datum_str[256];

  switch (projection_type)
  {
    case UNIVERSAL_TRANSVERSE_MERCATOR:
      if (datum) {
        sprintf(datum_str, "   Datum: %s\n\n", datum_toString(*datum));
      }
      sprintf(ret, "Projection: UTM\n"
          "   Zone : %d\n%s",
          pp->utm.zone,
          (datum) ? datum_str : "\n");
      break;

    case POLAR_STEREOGRAPHIC:
      if (datum) {
        sprintf(datum_str, "   Reference spheroid: %s\n\n", datum_toString(*datum));
      }
      sprintf(ret,
         "Projection: Polar Stereographic\n"
         "   Standard parallel : %.4f\n"
         "   Central meridian  : %.4f\n"
         "   Hemisphere        : %c\n%s",
         pp->ps.slat, pp->ps.slon, pp->ps.is_north_pole ? 'N' : 'S',
         (datum) ? datum_str : "\n");
      break;

    case ALBERS_EQUAL_AREA:
      if (datum) {
        sprintf(datum_str, "   Datum                   : %s\n\n", datum_toString(*datum));
      }
      sprintf(ret,
         "Projection: Albers Equal Area Conic\n"
         "   First standard parallel : %.4f\n"
         "   Second standard parallel: %.4f\n"
         "   Central meridian        : %.4f\n"
         "   Latitude of origin      : %.4f\n%s",
         pp->albers.std_parallel1, pp->albers.std_parallel2,
         pp->albers.center_meridian, pp->albers.orig_latitude,
         (datum) ? datum_str : "\n");
      break;

    case LAMBERT_CONFORMAL_CONIC:
      if (datum) {
        sprintf(datum_str, "   Datum                   : %s\n\n", datum_toString(*datum));
      }
      sprintf(ret,
         "Projection: Lambert Conformal Conic\n"
         "   First standard parallel : %.4f\n"
         "   Second standard parallel: %.4f\n"
         "   Central meridian        : %.4f\n"
         "   Latitude of origin      : %.4f\n%s",
         pp->lamcc.plat1, pp->lamcc.plat2, pp->lamcc.lon0, pp->lamcc.lat0,
         (datum) ? datum_str : "\n");
      break;

    case LAMBERT_AZIMUTHAL_EQUAL_AREA:
      if (datum) {
        sprintf(datum_str, "   Datum             : %s\n\n", datum_toString(*datum));
      }
      sprintf(ret,
         "Projection: Lambert Azimuthal Equal Area\n"
         "   Latitude of origin: %.4f\n"
         "   Central meridian  : %.4f\n%s",
         pp->lamaz.center_lat, pp->lamaz.center_lon,
         (datum) ? datum_str : "\n");
      break;

    case EQUI_RECTANGULAR:
      if (datum) {
        sprintf(datum_str, "   Datum             : %s\n\n", datum_toString(*datum));
      }
      sprintf(ret,
         "Projection: Equirectangular\n"
         "   Latitude of origin: %.4f\n"
         "   Central meridian  : %.4f\n%s",
         pp->eqr.orig_latitude, pp->eqr.central_meridian,
         (datum) ? datum_str : "\n");
      break;

    case EQUIDISTANT:
      if (datum) {
        sprintf(datum_str, "   Datum             : %s\n\n", datum_toString(*datum));
      }
      sprintf(ret,
         "Projection: Equidistant\n"
         "   Latitude of origin: %.4f\n"
         "   Central meridian  : %.4f\n%s",
         pp->eqc.orig_latitude, pp->eqc.central_meridian,
         (datum) ? datum_str : "\n");
      break;

    case MERCATOR:
      if (datum) {
        sprintf(datum_str, "   Datum             : %s\n\n", datum_toString(*datum));
      }
      sprintf(ret,
	      "Projection: Mercator\n"
	      "   Standard parallel : %.4f\n"
	      "   Latitude of origin: %.4f\n"
	      "   Central meridian  : %.4f\n%s",
	      pp->mer.standard_parallel, pp->mer.orig_latitude, 
	      pp->mer.central_meridian,
         (datum) ? datum_str : "\n");
      break;

    case SINUSOIDAL:
      sprintf(ret,
	      "Projection: SINUSOIDAL\n"
	      "   Longitude center : %.4f\n"
	      "   Spherical radius : %.3f\n",
	      pp->sin.longitude_center, pp->sin.sphere);
      break;

    case SCANSAR_PROJECTION:
      sprintf(ret,
         "Projection: ScanSAR\n");
      break;

    case LAT_LONG_PSEUDO_PROJECTION:
      sprintf(ret,
         "Projection: Lat/Lon (pseudoprojection)\n");
      break;

    default:
      asfPrintError("Projection type not supported!\n");
      break;
  }

  return ret;
}

static void meta_pixel_sizes_same_units(meta_parameters *imd, projection_type_t target_projection)
{
    if (imd->projection && strcmp(imd->projection->units, "degrees") == 0 &&
        target_projection != LAT_LONG_PSEUDO_PROJECTION)
    {
      imd->general->x_pixel_size *= 108000;
      imd->general->y_pixel_size *= 108000;
      strcpy(imd->projection->units, "meters");
    }
}

static void print_proj_info(projection_type_t projection_type,
                            project_parameters_t *pp, datum_type_t datum)
{
    asfPrintStatus(proj_info_as_string(projection_type, pp, &datum));
}

// Blurb about what the user can do if projection errors are too
// large.  Called when we detect this condition.
static void print_large_error_blurb(int force_flag)
{
  if (!force_flag) {
    asfPrintWarning(
      "Large projection errors occurred!\n\nLarge projection errors can result\n"
      "if your projection parameters do not accurately represent the scene you\n"
      "are geocoding.  You can either re-run geocode using the '--force' option,\n"
      "or adjust your projection parameters to better reflect the scene.\n");
  }
}

static int is_alos_prism(meta_parameters *meta) {
    return strcmp(meta->general->sensor, "ALOS") == 0 &&
        strcmp(meta->general->sensor_name, "PRISM") == 0;
}

static int is_alos_avnir(meta_parameters *meta) {
    return strcmp(meta->general->sensor, "ALOS") == 0 &&
        strcmp(meta->general->sensor_name, "AVNIR") == 0;
}


// Since our normal approach is to pass the datum from the input image
// on through to the (re)projected output image, reprojecting a pixel
// from a lat long pseudoprojected image requires us to do almost
// nothing.  Pseudoprojected images have units of degrees, so all we
// have to do is convert as appropriate.  But we still need these
// functions to use when we need to use a function pointer to perform
// a generic operation.
static int
project_lat_long_pseudo (project_parameters_t* UNUSED(pps), double lat, 
	double lon, double height, double *x, double *y, double *z,
  datum_type_t UNUSED(datum))
{
  *x = lon * R2D;
  *y = lat * R2D;
  if (z) *z = height;

  return TRUE;
}

static int
project_lat_long_pseudo_arr(project_parameters_t* UNUSED(pps), double *lat, 
	double *lon, double *height, double **x, double **y, double **z, long length,
	datum_type_t UNUSED(datum))
{
  long ii;
<<<<<<< HEAD
  double *pz=NULL;
=======
  double *pz = NULL;
>>>>>>> 2f22a3a6
  *x = (double *) MALLOC(sizeof(double) * length);
  *y = (double *) MALLOC(sizeof(double) * length);
  if (z) {
    *z = (double *) MALLOC(sizeof(double) * length);
    pz = *z;
  }
  double *px = *x;
  double *py = *y;
  for (ii=0; ii<length; ii++) {
    px[ii] = lon[ii] * R2D;
    py[ii] = lat[ii] * R2D;
    if (z)
      pz[ii] = height[ii];
  }
  return TRUE;
}

static int
project_lat_long_pseudo_inv (project_parameters_t* UNUSED(pps), double x, 
	double y, double z, double *lat, double *lon, double *height, 
	datum_type_t UNUSED(datum))
{
  *lat = y * D2R;
  *lon = x * D2R;
  if (height) *height = z;

  return TRUE;
}

static int
project_lat_long_pseudo_inv_arr(project_parameters_t* UNUSED(pps), double *x, 
	double *y, double *z, double **lat, double **lon, double **height, 
	long length, datum_type_t UNUSED(datum))
{
  long ii;
  *lat = (double *) MALLOC(sizeof(double) * length);
  *lon = (double *) MALLOC(sizeof(double) * length);
  if (height)
    *height = (double *) MALLOC(sizeof(double) * length);
  double *plat = *lat;
  double *plon = *lon;
  double *pheight = NULL;
  if (height)
    pheight = *height;
  for (ii=0; ii<length; ii++) {
    plat[ii] = y[ii] * D2R;
    plon[ii] = x[ii] * D2R;
    if (height)
      pheight[ii] = z[ii];
  }
  return TRUE;
}

///////////////////////////////////////////////////////////////////////////////
//
// This comment block describes the general procedure for geocoding
// images stored in a SAR geometry.  For map projecting or
// reprojecting other things (notably DEMs) a seperate code thread
// using a different procedure is used.
//
// We want to find natural cubic splines to form approximating
// functions X and Y st
//
//      X(x, y) = input image x pixel coordinate of projection coordinates x, y
//      Y(x, y) = input image y pixel coordinate of projection coordinates x, y
//
// The basic steps are:
//
//   1.  Find the extent of the input image in projection coordinate
//       space, i.e. the minimum and maximum x and y projection
//       coordinates of all the pixels in the input image.
//
//   2.  Find the pairs of input image pixel coordinates corresponding
//       to the points of an evenly distributed grid in the output
//       projection space.
//
//   3.  Construct interpolating cubic splines for each column of points
//       in the grid.
//
//   4.  For each row in the output image, construct an interpolating
//       spline over the values which result from evaluating the column
//       splines at that y position.
//
//   5.  Verify that the splines aren't introducing too much error away
//       from the control points by examing the errors in the spline
//       approximation compared to the results of the analytical
//       transformation of a denser grid.
//
// The steps don't necessarily occer in exactly this order in the code
// though.
//
///////////////////////////////////////////////////////////////////////////////


///////////////////////////////////////////////////////////////////////////////

// This is the form of the input data we want to fit splines to.
struct data_to_fit {
  size_t grid_size;   // Size of grid of points, in points on a side.
  size_t n;     // Number of transformed points (grid_size^2).
  double *x_proj;   // Projection x coordinates.
  double *y_proj;   // Projection y coordinates.
  // Input image pixel coordinates put 0, 0 at the top left.
  double *x_pix;    // Input image pixel x coordinate.
  double *y_pix;    // Input image pixel y coordinate.

  // These values are like the above ones, and should form a grid
  // covering the same area, but are considerably more sparse.
  size_t sparse_grid_size;
  size_t sparse_n;
  double *sparse_x_proj;
  double *sparse_y_proj;
  double *sparse_x_pix;
  double *sparse_y_pix;
};

///////////////////////////////////////////////////////////////////////////////
//
// Hold your nose...
//
// These used to be function scoped statics in reverse_map_x and
// reverse_map_y routines, but that broke horribly when this program
// got converted into a library function because they never got reset
// between calls, so now these are globals so that we can reset them
// all to their initial state when we get to the end of the function.
// The little '_rmx' and '_rmy' suffixes help remind us that these
// globals go with the reverse_map_x and reverse_map_y routines,
// repsectively.

  // True iff this is our first time through this routine.
  static gboolean first_time_through_rmx = TRUE;
  // Accelerators and interpolators for the all the vertical columns
  // of sample points.  Filled in first time through routine.
  static gsl_interp_accel **y_accel_rmx;
  static gsl_spline **y_spline_rmx;
  // Current accelerator and interpolator.  Updated when y argument is
  // different between calls.
  static gsl_interp_accel *crnt_accel_rmx;
  static gsl_spline *crnt_rmx;
  // Value of y for which current interpolator works.
  static double last_y_rmx;

  // True iff this is our first time through this routine.
  static gboolean first_time_through_rmy = TRUE;
  // Accelerators and interpolators for the all the vertical columns
  // of sample points.  Filled in first time through routine.
  static gsl_interp_accel **y_accel_rmy;
  static gsl_spline **y_spline_rmy;
  // Current accelerator and interpolator.  Updated when y argument is
  // different between calls.
  static gsl_interp_accel *crnt_accel_rmy;
  static gsl_spline *crnt_rmy;
  // Value of y for which current interpolator works.
  static double last_y_rmy;

///////////////////////////////////////////////////////////////////////////////

// Reverse map from projection coordinates x, y to input pixel
// coordinate X.  This function looks at the data to fit on the first
// time through, in order to set up vertical splines, after which this
// argument is mostly ignored.  But not entirely, so you can't free or
// change the dtf.  Mapping is efficient only if the y coordinates are
// usually identical between calls, since when y changes a new spline
// between splines has to be created.
static double
reverse_map_x (struct data_to_fit *dtf, double x, double y)
{
  // Convenience aliases.
  size_t sgs = dtf->sparse_grid_size;
  double *xprojs = dtf->sparse_x_proj;
  double *yprojs = dtf->sparse_y_proj;
  double *xpixs = dtf->sparse_x_pix;

  if ( G_UNLIKELY (first_time_through_rmx || y != last_y_rmx) ) {
    if ( !first_time_through_rmx ) {
      // Free the spline from the last line.
      gsl_interp_accel_free (crnt_accel_rmx);
      gsl_spline_free (crnt_rmx);
    } else {
      // Its our first time through, so set up the splines for the
      // grid point columns.
      y_accel_rmx = g_new (gsl_interp_accel *, sgs);
      y_spline_rmx = g_new (gsl_spline *, sgs);
      size_t ii;
      for ( ii = 0 ; ii < sgs ; ii++ ) {
  gsl_vector *cypv = gsl_vector_alloc (sgs);
  gsl_vector *cxpixv = gsl_vector_alloc (sgs);
  size_t jj;
  for ( jj = 0 ; jj < sgs ; jj++ ) {
    gsl_vector_set (cypv, jj, yprojs[jj * sgs + ii]);
    gsl_vector_set (cxpixv, jj, xpixs[jj * sgs + ii]);
  }
  y_accel_rmx[ii] = gsl_interp_accel_alloc ();
  y_spline_rmx[ii] = gsl_spline_alloc (gsl_interp_cspline, sgs);
  gsl_spline_init (y_spline_rmx[ii], cypv->data, cxpixv->data, sgs);
  gsl_vector_free (cxpixv);
  gsl_vector_free (cypv);
      }
      first_time_through_rmx = FALSE;
    }
    // Set up the spline that runs horizontally, between the column
    // splines.
    crnt_accel_rmx = gsl_interp_accel_alloc ();
    crnt_rmx = gsl_spline_alloc (gsl_interp_cspline, sgs);
    double *crnt_points = g_new (double, sgs);
    size_t ii;
    for ( ii = 0 ; ii < sgs ; ii++ ) {
      crnt_points[ii] = gsl_spline_eval_check (y_spline_rmx[ii], y, y_accel_rmx[ii]);
    }
    gsl_spline_init (crnt_rmx, xprojs, crnt_points, sgs);
    g_free (crnt_points);
    last_y_rmx = y;
  }

  double ret = gsl_spline_eval_check (crnt_rmx, x, crnt_accel_rmx);

  if (!meta_is_valid_double(ret)) {
    asfPrintError("reverse_map_x invalid at L,S: %f,%f: %f\n", y,x,ret);
  }

  return ret;
}

// This routine is analagous to reverse_map_x, including the same
// caveats and confusing behavior.
static double
reverse_map_y (struct data_to_fit *dtf, double x, double y)
{
  size_t sgs = dtf->sparse_grid_size;
  double *xprojs = dtf->sparse_x_proj;
  double *yprojs = dtf->sparse_y_proj;
  double *ypixs = dtf->sparse_y_pix;

  if ( G_UNLIKELY (first_time_through_rmy || y != last_y_rmy) ) {
    if ( !first_time_through_rmy ) {
      // Free the spline from the last line.
      gsl_interp_accel_free (crnt_accel_rmy);
      gsl_spline_free (crnt_rmy);
    } else {
      // Its our first time through, so set up the splines for the
      // grid point columns.
      y_accel_rmy = g_new (gsl_interp_accel *, sgs);
      y_spline_rmy = g_new (gsl_spline *, sgs);
      size_t ii;
      for ( ii = 0 ; ii < sgs ; ii++ ) {
  // Current y projection value.
  gsl_vector *cypv = gsl_vector_alloc (sgs);
  // Current y pixel value.
  gsl_vector *cypixv = gsl_vector_alloc (sgs);
  size_t jj;
  for ( jj = 0 ; jj < sgs ; jj++ ) {
    gsl_vector_set (cypv, jj, yprojs[jj * sgs + ii]);
    gsl_vector_set (cypixv, jj, ypixs[jj * sgs + ii]);
  }
  y_accel_rmy[ii] = gsl_interp_accel_alloc ();
  y_spline_rmy[ii] = gsl_spline_alloc (gsl_interp_cspline, sgs);
  gsl_spline_init (y_spline_rmy[ii], cypv->data, cypixv->data, sgs);
  gsl_vector_free (cypixv);
  gsl_vector_free (cypv);
      }
      first_time_through_rmy = FALSE;
    }
    // Set up the spline that runs horizontally, between the column
    // splines.
    crnt_accel_rmy = gsl_interp_accel_alloc ();
    crnt_rmy = gsl_spline_alloc (gsl_interp_cspline, sgs);
    double *crnt_points = g_new (double, sgs);
    size_t ii;
    for ( ii = 0 ; ii < sgs ; ii++ ) {
      crnt_points[ii] = gsl_spline_eval_check (y_spline_rmy[ii], y, y_accel_rmy[ii]);
    }
    gsl_spline_init (crnt_rmy, xprojs, crnt_points, sgs);
    g_free (crnt_points);
    last_y_rmy = y;
  }

  double ret = gsl_spline_eval_check (crnt_rmy, x, crnt_accel_rmy);

  if (!meta_is_valid_double(ret)) {
    asfPrintError("reverse_map_y invalid at L,S %f,%f: %f\n", y, x, ret);
  }

  return ret;
}

static void determine_projection_fns(int projection_type, project_t **project,
                                     project_arr_t **project_arr, unproject_t **unproject,
                                     unproject_arr_t **unproject_arr)
{
  switch ( projection_type ) {
    case UNIVERSAL_TRANSVERSE_MERCATOR:
      if (project) *project = project_utm;
      if (project_arr) *project_arr = project_utm_arr;
      if (unproject) *unproject = project_utm_inv;
      if (unproject_arr) *unproject_arr = project_utm_arr_inv;
      break;
    case POLAR_STEREOGRAPHIC:
      if (project) *project = project_ps;
      if (project_arr) *project_arr = project_ps_arr;
      if (unproject) *unproject = project_ps_inv;
      if (unproject_arr) *unproject_arr = project_ps_arr_inv;
      break;
    case ALBERS_EQUAL_AREA:
      if (project) *project = project_albers;
      if (project_arr) *project_arr = project_albers_arr;
      if (unproject) *unproject = project_albers_inv;
      if (unproject_arr) *unproject_arr = project_albers_arr_inv;
      break;
    case LAMBERT_CONFORMAL_CONIC:
      if (project) *project = project_lamcc;
      if (project_arr) *project_arr = project_lamcc_arr;
      if (unproject) *unproject = project_lamcc_inv;
      if (unproject_arr) *unproject_arr = project_lamcc_arr_inv;
      break;
    case LAMBERT_AZIMUTHAL_EQUAL_AREA:
      if (project) *project = project_lamaz;
      if (project_arr) *project_arr = project_lamaz_arr;
      if (unproject) *unproject = project_lamaz_inv;
      if (unproject_arr) *unproject_arr = project_lamaz_arr_inv;
      break;
    case LAT_LONG_PSEUDO_PROJECTION:
      if (project) *project = project_lat_long_pseudo;
      //if (project_arr) *project_arr = NULL; // shouldn't need this
      if (project_arr) *project_arr = project_lat_long_pseudo_arr;
      if (unproject) *unproject = project_lat_long_pseudo_inv;
      //if (unproject_arr) *unproject_arr = NULL; // or this
      if (unproject_arr) *unproject_arr = project_lat_long_pseudo_inv_arr;
      break;
    case EQUI_RECTANGULAR:
      if (project) *project = project_eqr;
      if (project_arr) *project_arr = project_eqr_arr;
      if (unproject) *unproject = project_eqr_inv;
      if (unproject_arr) *unproject_arr = project_eqr_arr_inv;
      break;
    case EQUIDISTANT:
      if (project) *project = project_eqc;
      if (project_arr) *project_arr = project_eqc_arr;
      if (unproject) *unproject = project_eqc_inv;
      if (unproject_arr) *unproject_arr = project_eqc_arr_inv;
      break;
    case MERCATOR:
      if (project) *project = project_mer;
      if (project_arr) *project_arr = project_mer_arr;
      if (unproject) *unproject = project_mer_inv;
      if (unproject_arr) *unproject_arr = project_mer_arr_inv;
      break;
    case SINUSOIDAL:
      if (project) *project = project_sin;
      if (project_arr) *project_arr = project_sin_arr;
      if (unproject) *unproject = project_sin_inv;
      if (unproject_arr) *unproject_arr = project_sin_arr_inv;
      break;
    default:
      g_assert_not_reached ();
      if (project) *project = NULL;
      if (project_arr) *project_arr = NULL;
      if (unproject) *unproject = NULL;
      if (unproject_arr) *unproject_arr = NULL;
      break;
  }
}

// USGS seamless DEMs use < -900 to indicate "invalid" ...
// How can we generalize this?
static int usgs_invalid(float x) { return x < -900; }

// Similar to float_image_sample, except knows about invalid data
// in DEMs -- returns invalid data if any of the pixels used for
// interpolation is invalid.
static float dem_sample(FloatImage *dem, float x, float y,
                        float_image_sample_method_t sample_method)
{
    switch (sample_method) {
        case FLOAT_IMAGE_SAMPLE_METHOD_NEAREST_NEIGHBOR:
            return float_image_sample(dem, x, y, sample_method);

        case FLOAT_IMAGE_SAMPLE_METHOD_BILINEAR:
        {
            // b = "below", a = "above"
            int xb = floor(x), yb = floor(y), xa = ceil(x), ya = ceil(y);

            float ul = float_image_get_pixel(dem, xb, yb);
            if (usgs_invalid(ul)) return ul;

            float ur = float_image_get_pixel(dem, xa, yb);
            if (usgs_invalid(ur)) return ur;

            float ll = float_image_get_pixel(dem, xb, ya);
            if (usgs_invalid(ll)) return ll;

            float lr = float_image_get_pixel(dem, xa, ya);
            if (usgs_invalid(lr)) return lr;

            float ux = ul + (ur-ul) * (x-xb);
            float lx = ll + (lr-ll) * (x-xb);
            return ux + (lx-ux) * (y-yb);
        }

        case FLOAT_IMAGE_SAMPLE_METHOD_BICUBIC:
        {
            int i, j;
            int xi = floor(x), yi = floor(y);

            int minx = xi-1;
            int miny = yi-1;
            int maxx = xi+2;
            int maxy = yi+2;

            if (minx<0) minx=0;
            if (miny<0) miny=0;
            if (maxx>=(int)dem->size_x) maxx = dem->size_x-1;
            if (maxy>=(int)dem->size_y) maxy = dem->size_y-1;

            for (i=minx; i<=maxx; ++i)
                for (j=miny; j<=maxy; ++j) {
                    float v = float_image_get_pixel(dem, i, j);
                    if (usgs_invalid(v)) return v;
                }

            return float_image_sample(dem, x, y, sample_method);
        }

        default:
            asfPrintError("Invalid sampling method in dem_sample!\n");
    }
    return 0; // not reached
}

int asf_geocode_utm(resample_method_t resample_method, double average_height,
                    datum_type_t datum, double pixel_size,
                    char *band_id, char *in_base_name, char *out_base_name,
                    float background_val)
{
  project_parameters_t pp;
  projection_type_t projection_type = UNIVERSAL_TRANSVERSE_MERCATOR;

  // force calculation of these values
  pp.utm.zone = MAGIC_UNSET_INT;
  pp.utm.lon0 = MAGIC_UNSET_DOUBLE;
  pp.utm.lat0 = MAGIC_UNSET_DOUBLE;

  return asf_geocode(&pp, projection_type, FALSE, resample_method,
                     average_height, datum, pixel_size, band_id,
                     in_base_name, out_base_name, background_val, FALSE);
}

int asf_geocode_from_proj_file(const char *projection_file,
     int force_flag, resample_method_t resample_method,
     double average_height, datum_type_t datum, double pixel_size,
     char *band_id, char *in_base_name, char *out_base_name,
                 float background_val)
{
  project_parameters_t pp;
  projection_type_t projection_type;
  //datum_type_t tmp_datum = datum;
  spheroid_type_t spheroid;
  //double sphere;
  char *err=NULL;

  if (!parse_proj_args_file(projection_file, &pp, &projection_type, &datum, 
			    &spheroid, &err)) {
       asfPrintError("%s",err);
  }

  /*
  if (tmp_datum != UNKNOWN_DATUM &&
      datum     != tmp_datum)
  {
      asfPrintWarning(
              "The datum read from the MapReady configuration file differs from\n"
              "the datum read from the  projection description file. The datum\n"
              "given in the projection file will override that of the configuration\n"
              "file (%s overrides %s).\n",
              datum_toString(datum), datum_toString(tmp_datum));
  }
  */
  return asf_geocode(&pp, projection_type, force_flag, resample_method,
                     average_height, datum, pixel_size, band_id,
                     in_base_name, out_base_name, background_val, FALSE);
}

int asf_geocode(project_parameters_t *pp, projection_type_t projection_type,
                int force_flag, resample_method_t resample_method,
                double average_height, datum_type_t datum, double pixel_size,
                char *band_id, char *in_base_name, char *out_base_name,
                float background_val, int save_map_flag)
{
  char *input_meta_data;
  char *bands; // A string containing list of available band_id's
  int ret;
  int multiband = 1; // boolean - true means geocode all available bands, false means one band
  int band_count;
  int band_num = 0;

  input_meta_data = appendExt(in_base_name, "meta");
  meta_parameters *imd = meta_read(input_meta_data);
  bands = STRDUP(imd->general->bands);
  band_count = imd->general->band_count;
  if (band_count > MAX_BANDS) {
    asfPrintWarning("Data contains too many bands (%d)\n"
        "asf_geocode cannot geocode more than %d bands\n",
    band_count, MAX_BANDS);
  }
  if (band_count <= 0) {
      asfPrintError("Invalid band_count in metadata (%d bands)\n", band_count);
  }


  // If the band_id is NULL, is empty, or is equal to 'all'
  // then geocode all available bands, else geocode the selected
  // band
  //if (band_id) band_num = get_band_number(bands, band_count, band_id);
  if (band_id == NULL ||
      (band_id && (strlen(band_id) == 0)) ||
      (band_id && strcmp(uc(band_id), "ALL") == 0)
     ) {
    // Geocode all available bands
    multiband = 1;
    ret = asf_geocode_ext(pp, projection_type, force_flag, resample_method,
                          average_height, datum, pixel_size,
                          multiband, band_num, in_base_name,
                          out_base_name, background_val, save_map_flag);
    if (ret != 0)
    {
        char **band_names = extract_band_names(imd->general->bands,
                                               imd->general->band_count);
        asfPrintError("Failed to geocode band %s\n", band_names[band_num]);
    }
  }
  else {
    // Geocode a single selected band

    multiband = 0;
    band_num = get_band_number(bands, band_count, band_id);
    asfRequire(band_num >= 0 && band_num < MAX_BANDS,
               "Selected band number out of range\n");
    ret = asf_geocode_ext(pp, projection_type, force_flag, resample_method,
                          average_height, datum, pixel_size,
                          multiband, band_num, in_base_name,
                          out_base_name, background_val, save_map_flag);
    asfRequire(ret == 0,
               "Failed to geocode band number 01\n");
  }

  meta_free(imd);
  FREE(bands);
  FREE(input_meta_data);

  return ret;
}

int asf_geocode_ext(project_parameters_t *pp, projection_type_t projection_type,
                    int force_flag, resample_method_t resample_method,
                    double average_height, datum_type_t datum, double pixel_size,
                    int multiband, int band_num, char *in_base_name,
                    char *out_base_name, float background_val,
                    int save_line_sample_mapping)
{
    char *in_base_names[2];
    in_base_names[0] = MALLOC(sizeof(char)*(strlen(in_base_name)+1));
    strcpy(in_base_names[0], in_base_name);
    in_base_names[1] = NULL;

    double lat_min = -999, lon_min = -999;
    double lat_max = 999, lon_max = 999;
    const char *overlap = "OVERLAY";

    return asf_mosaic(pp, projection_type, force_flag, resample_method,
		      average_height, datum, UNKNOWN_SPHEROID, pixel_size, 
		      multiband, band_num, in_base_names, out_base_name, 
		      background_val, lat_min, lat_max, lon_min, lon_max, 
		      overlap, save_line_sample_mapping);
}

static int symmetry_test(meta_parameters *imd, double stpx, double stpy,
                         double average_height)
{
  int ok = TRUE;
  int ret1, ret2;

  double st_lat, st_lon;   // Symmetry test lat and long values.
  ret1 = meta_get_latLon (imd, stpy, stpx, average_height,
                          &st_lat, &st_lon);
  double strx, stry;       // Symmetry test result values.
  ret2 = meta_get_lineSamp (imd, st_lat, st_lon, average_height,
                            &stry, &strx);

  // We will insist that the results are symmetric to within this
  // fraction after transforming out and back.
  const double sym_th = 0.15;    // Symmetry threshold (pixels)
  if (ret1 || ret2) {
    asfPrintWarning("Symmetry test failed! %s %s.\n",
                    ret1 ? "meta_get_latLon returned error" : "",
                    ret2 ? "meta_get_lineSamp returned error" : "");
    ok = FALSE;
  }
  if (!(fabs (strx - stpx) < sym_th && fabs (stry - stpy) < sym_th)) {
    asfPrintWarning("Failed symmetry test: x- |%.5f-%.5f| = %.5f\n"
                  "                      y- |%.5f-%.5f| = %.5f  (tol=%.2f)\n",
                  strx,stpx,fabs(strx-stpx),stry,stpy,fabs(stry-stpy),sym_th);

    // Abort if the error is "horrible" (more than a pixel)
    if (fabs (strx-stpx) > 10*sym_th || fabs (stry-stpy) > 10*sym_th) {
      asfPrintWarning("Symmetry testing error too large!\n");
    }

    ok = FALSE;
  }
  else {
    //asfPrintStatus("Point %f,%f --> symmetry test passed.\n",stpx,stpy);
  }

  return ok;
}

int asf_mosaic(project_parameters_t *pp, projection_type_t projection_type,
               int force_flag, resample_method_t resample_method,
               double average_height, datum_type_t datum, 
							 spheroid_type_t spheroid, double pixel_size,
               int multiband, int band_num, char **in_base_names,
               char *out_base_name, float background_val, double lat_min,
               double lat_max, double lon_min, double lon_max,
               const char *overlap_method, int save_line_sample_mapping)
{
  int i,ret;
  int process_as_byte=TRUE;
  unsigned long out_of_range_negative = 0;
  unsigned long out_of_range_positive = 0;
  overlap_method_t overlap=OVERLAY_OVERLAP;
<<<<<<< HEAD
  double pixel_size_x=0.0, pixel_size_y=0.0;
=======
  double pixel_size_x = 0.0, pixel_size_y = 0.0;
>>>>>>> 2f22a3a6
  int input_is_latlon = FALSE;

  if (pixel_size == 0.0)
    asfPrintError("Pixel size is 0.0\n");

  // FIXME: function needs to be extended to handle resampling of already
  // geocoded data.
  if (strcmp(uc(overlap_method), "MINIMUM") == 0) {
      overlap = MIN_OVERLAP;
  }
  else if (strcmp(uc(overlap_method), "MAXIMUM") == 0) {
      overlap = MAX_OVERLAP;
  }
  else if (strcmp(uc(overlap_method), "AVERAGE") == 0) {
      //overlap = AVG_OVERLAP;
      overlap = OVERLAY_OVERLAP;
      asfPrintWarning("Overlap method 'AVERAGE' not yet implemented.  Defaulting\n"
                      "to OVERLAY and continuing...\n");
  }
  else if (strcmp(uc(overlap_method), "NEAR RANGE") == 0) {
      //overlap = NEAR_RANGE_OVERLAP;
      overlap = OVERLAY_OVERLAP;
      asfPrintWarning("Overlap method 'NEAR RANGE' not yet implemented.  Defaulting\n"
                      "to OVERLAY and continuing...\n");
  }
  else if (strcmp(uc(overlap_method), "OVERLAY") == 0) {
      overlap = OVERLAY_OVERLAP;
  }
  else {
      asfPrintError("Overlap method '%s' not supported!\n", overlap_method);
  }

  // ref_input is which of the input images is the "reference" -- i.e.,
  // which will be used as the template for the output metadata.  This
  // is decided based on which input has the most bands, since the
  // output will have that many bands, too.  n_bands is how many bands
  // are in that reference input file.
  int ref_input=0;
  int n_bands=1;
  meta_parameters *meta = meta_read(in_base_names[0]);
  meta_pixel_sizes_same_units(meta, projection_type);

  // Spit out a warning about products that have not been validated against ground
  // control points
  /*
  if (!strstr(mg->processor, "JAXA") && !strstr(mg->processor, "ASF")) {
    asfPrintStatus("\n\nNOTE: Non-ASF processed data detected.  Products not processed\n"
        "at the Alaska Satellite Facility may not have been fully validated\n"
        "geographically against ground control points.  If, after geocoding,\n"
        "your results are not quite accurate geograhically, you may consider\n"
        "correcting the geolocation using one of the following methods:\n\n"
        "1. Obtain an appropriate DEM and reprocess the data, but this time\n"
        "   select terrain correction and check the \"Refine Geolocation Only\"\n"
        "   radio button on the Terrain Correction tab.  Doing so will result\n"
        "   in a geographically accurate result that has NOT had terrain correction\n"
        "   applied to it.  Of course, if you choose to apply terrain correction\n"
        "   by not checking this radio button, the geographic location will also\n"
        "   be corrected.\n"
        "2. Use the asf_terrcorr command-line to do the same thing as described in 1.\n"
        "   above.  See asf_terrcorr -help for more info.\n"
        "3. If you know the necessary geographic location correction, use the\n"
        "   shift_geolocation command line tool to shift the scene to the correct\n"
        "   location.\n"
        "4. If all else fails, you may try applying a height correction by checking\n"
        "   the \"Specify Height\" checkbox on the Geocode tab and entering a terrain\n"
        "   elevation (usually for the most important area of interest in the scene).\n"
        "   You may do the same thing with the asf_geocode command line utility.  See\n"
        "   asf_geocode -help for more info.\n"
        "5. Export your data to GeoTIFF format after geocoding then make the correction\n"
        "   in your favorite GIS software, making sure you choose to convert the data\n"
        "   to byte format on the Export tab if your GIS software is unable to view/use\n"
        "   floating point data or cannot re-map to byte values on the fly.\n\n");
  }
  */

  void (*report_func) (const char *format, ...);
  report_func = force_flag ? asfPrintWarning : asfPrintError;

  // Assign output filename
  char *output_image = appendExt(out_base_name, "img");
  char *output_meta_data = appendExt(output_image, "meta");

  // Determine number of input images
  int n_input_images = 0;
  {
    char **p = in_base_names;
    while (*p++) ++n_input_images;
  }
  if (n_input_images == 0) {
      asfPrintError("Geocode: no input images specified!\n");
  }
  else if (n_input_images == 1) {
    if (!meta->projection)
      asfPrintStatus("Geocoding %s\n", in_base_names[0]);
    else if (meta->projection &&
	     (meta->projection->type == SCANSAR_PROJECTION ||
	      meta->projection->type == LAT_LONG_PSEUDO_PROJECTION))
      asfPrintStatus("Geocoding %s\n", in_base_names[0]);
    else
      asfPrintStatus("Resampling %s\n", in_base_names[0]);
  } else {
      asfPrintStatus("Mosaicking %d images:\n", n_input_images);
      for (i=0; i<n_input_images; ++i)
          asfPrintStatus("  #%d: %s\n", i+1, in_base_names[i]);
      asfPrintStatus("\nOverlapping method: %s\n\n", overlap_method);
      if (meta->projection && meta->projection->type == SCANSAR_PROJECTION) {
          asfPrintWarning("Mosaicking of ScanSAR along track / cross-track images is\n"
                  "untested.  Results may vary.\n");
      }
  }
  meta_free(meta);

  // keep track of the input metadata's spheroids.  For projected data,
  // if they all match, then we'll go ahead and use it in the output.
  spheroid_type_t *input_spheroid = NULL;

  //------------------------------------------------------------------------
  // Now working on determining the output file's extents

  // Assign our transformation function pointers to point to the
  // appropriate functions.
  project_t *project;
  project_arr_t *project_arr;
  unproject_t *unproject;
  unproject_arr_t *unproject_arr;

  determine_projection_fns(projection_type, &project, &project_arr,
                           &unproject, &unproject_arr);

  // these will hold the extents of the output image in projection
  // coordinates
  double min_x = DBL_MAX;
  double max_x = -DBL_MAX;
  double min_y = DBL_MAX;
  double max_y = -DBL_MAX;

  asfPrintStatus ("Determining input image extents in projection coordinate "
    "space... \n");

  // Loop over the input images to determine output extent
  for (i=0; i<n_input_images; ++i)
  {
    double height_correction = 0;

    char *in_base_name = STRDUP(in_base_names[i]);
    if (n_input_images > 1)
        asfPrintStatus("Working on input image #%d: %s\n", i+1, in_base_name);

    // strip off known extensions
    char *ext = findExt(in_base_name);
    if (ext) *ext = '\0';

    char *input_meta_data = appendExt (in_base_name, "meta");

    // Input metadata.
    meta_parameters *imd = meta_read (input_meta_data);
    meta_pixel_sizes_same_units(imd, projection_type);

    input_is_latlon = imd->projection &&
                      strcmp(imd->projection->units, "degrees") == 0;

    if (imd->general->data_type > REAL64) {
      asfPrintError("Geocoding of complex data not supported.\n");
    }
    if (imd->optical) {
        if (strcmp(imd->general->mode, "1A") == 0 ||
            strcmp(imd->general->mode, "1B1") == 0) {
        asfPrintError("Geocoding %s level %s data is not supported.\n",
                        imd->general->sensor_name, imd->general->mode);
        }
    }

    // The number of bands in the output will be equal to the largest
    // number of bands in all of the inputs.  Any inputs that "run out"
    // of bands will just be ignored when generating that particular
    // band in the output image.  NOTE: We still want to do this even if the
    // user has used the "-band" option to actually process only one band.
    if (imd->general->band_count > n_bands) {
      n_bands = imd->general->band_count;
      ref_input = i;
    }

    // If we have an already projected image as input, we will need to
    // be able to unproject its coordinates back to lat long before we
    // can reproject them into the desired projection, so here we select
    // a function that can do that.

    // Flag true iff input image not map projected or pseudoprojected.
    gboolean input_projected = FALSE;
    // Convenience alias (valid iff input_projected).
    meta_projection *ipb = imd->projection;
    project_parameters_t *ipp = (ipb) ? &imd->projection->param : NULL;
    project_t *project_input;
    unproject_t *unproject_input;

    if ( ((imd->sar && imd->sar->image_type == 'P') || imd->general->image_data_type == DEM)
        && imd->projection && imd->projection->type != SCANSAR_PROJECTION )
    {
        input_projected = TRUE;
        determine_projection_fns(imd->projection->type, &project_input, NULL,
          &unproject_input, NULL);
    }

    // first time through, set up the defaults for the projection -- e.g, any
    // scene-related defaults are applied.
    if (i==0) {
      apply_defaults (projection_type, pp, imd, &average_height, &pixel_size);
      check_parameters (projection_type, datum, pp, imd, force_flag);
    }

    // If a pixel size is defined, we assume the user wants square pixels
    if (pixel_size > 0)
      pixel_size_x = pixel_size_y = pixel_size;

    // Don't allow height correction to be applied to ALOS Prism or Avnir
    if (average_height != 0.0 && (is_alos_prism(imd) || is_alos_avnir(imd))) {
        asfPrintWarning("Specified height correction of %gm will be ignored for "
                        "ALOS Prism/Avnir data.\n", average_height);
        average_height = 0.0;
    }

    if (average_height != 0.0)
        asfPrintStatus("Height correction: %fm.\n", average_height);

    // Old Scansar data needs a 400m height adjustment.
    if (imd->sar && imd->sar->image_type == 'P' &&
        imd->projection && imd->projection->type == SCANSAR_PROJECTION &&
				strncmp(imd->general->processor, "ASF", 3) == 0) {
			asfPrintStatus("Will apply 400m height correction for SCANSAR data.\n");
			average_height -= 400;
			height_correction = 400;
    }

    project_set_avg_height (average_height);

    // Input image dimensions in pixels in x and y directions.
    size_t ii_size_x = imd->general->sample_count;
    size_t ii_size_y = imd->general->line_count;

    // The latitude and longitude of the center of the image.
    double lat_0, lon_0;
    ret = meta_get_latLon (imd, ii_size_y / 2.0, ii_size_x / 2.0, average_height,
                           &lat_0, &lon_0);

    // If the user's selected datum is NAD27 -- test it out to make sure we
    // have the capability of using it.  If we don't we'll fall back to WGS84.
    // This is because the NAD27 transformations depend on grid shift files
    // that are not available for all parts of the world (specifically, outside
    // of North America).
    if (datum == NAD27_DATUM) {
        int ok = test_nad27(lat_0, lon_0);
        double lat, lon;

        if (ok) {
            meta_get_latLon (imd, 0, 0, average_height, &lat, &lon);
            ok = test_nad27(lat, lon);

            meta_get_latLon (imd, ii_size_y, 0, average_height, &lat, &lon);
            ok |= test_nad27(lat, lon);

            meta_get_latLon (imd, 0, ii_size_x, average_height, &lat, &lon);
            ok |= test_nad27(lat, lon);

            meta_get_latLon (imd, ii_size_y, ii_size_x, average_height,
                            &lat, &lon);
            ok |= test_nad27(lat, lon);
        }

        if (!ok) {
            if (!force_flag) {
                asfPrintError("The scene is in a region of the world that "
                    "doesn't have NAD27 grid shift\ndata available.\n\n"
                    "Use the -force option (Ignore projection errors) or adjust the\n"
                    "selected projection parameters (use WGS84?) to something more\n"
                    "appropriate for this image's region.\n");
            }
            else {
                asfPrintWarning("The scene is in a region of the world that "
                    "doesn't have NAD27 grid shift\ndata available.  Large errors"
                    " may result.\n");
            }
        }
    }

    if (input_projected) {
      if (i == 0) {
        input_spheroid = MALLOC(sizeof(spheroid_type_t));
        *input_spheroid = imd->projection->spheroid;
      } else {
        if (input_spheroid && *input_spheroid != imd->projection->spheroid) {
          free(input_spheroid);
          input_spheroid = NULL;
        }
      }
    }

    // First we march around the entire outside of the image and compute
    // projection coordinates for every pixel, keeping track of the
    // minimum and maximum projection coordinates in each dimension.
    // This lets us determine the exact extent of the projected image in
    // projection coordinates.

    { // Scoping block.
        // Number of pixels in the edge of the image.
        size_t edge_point_count = 2 * ii_size_x + 2 * ii_size_y - 4;
        double *lats = g_new (double, edge_point_count);
        double *lons = g_new (double, edge_point_count);
        size_t current_edge_point = 0;
        size_t ii = 0, jj = 0;
        for ( ; ii < ii_size_x - 1 ; ii++ ) {
            if ( input_projected ) {
                double xpc = ipb->startX + ipb->perX * ii;
                double ypc = ipb->startY + ipb->perY * jj;
                ret = unproject_input (ipp, xpc, ypc, ASF_PROJ_NO_HEIGHT,
                    &(lats[current_edge_point]),
                    &(lons[current_edge_point]), NULL,
                    imd->projection->datum);
                g_assert (ret);
            }
            else {
                ret = meta_get_latLon (imd, (double)jj, (double)ii, average_height,
                    &(lats[current_edge_point]),
                    &(lons[current_edge_point]));
                asfRequire(ret == 0, "Unable to determine latitude and longitude "
                    "from current edge point\n");
                lats[current_edge_point] *= D2R;
                lons[current_edge_point] *= D2R;
            }
            current_edge_point++;

            asfPercentMeter((float)current_edge_point / (float)edge_point_count);
        }
        for ( ; jj < ii_size_y - 1 ; jj++ ) {
            if ( input_projected ) {
                double xpc = ipb->startX + ipb->perX * ii;
                double ypc = ipb->startY + ipb->perY * jj;
                ret = unproject_input (ipp, xpc, ypc, ASF_PROJ_NO_HEIGHT,
                    &(lats[current_edge_point]),
                    &(lons[current_edge_point]), NULL,
                    imd->projection->datum);
                g_assert (ret);
            }
            else {
                ret = meta_get_latLon (imd, (double)jj, (double)ii, average_height,
                    &(lats[current_edge_point]),
                    &(lons[current_edge_point]));
                g_assert (ret == 0);
                lats[current_edge_point] *= D2R;
                lons[current_edge_point] *= D2R;
            }
            current_edge_point++;

            asfPercentMeter((float)current_edge_point / (float)edge_point_count);
        }
        for ( ; ii > 0 ; ii-- ) {
            if ( input_projected ) {
                double xpc = ipb->startX + ipb->perX * ii;
                double ypc = ipb->startY + ipb->perY * jj;
                ret = unproject_input (ipp, xpc, ypc, ASF_PROJ_NO_HEIGHT,
                    &(lats[current_edge_point]),
                    &(lons[current_edge_point]), NULL,
                    imd->projection->datum);
                g_assert (ret);
            }
            else {
                ret = meta_get_latLon (imd, (double)jj, (double)ii, average_height,
                    &(lats[current_edge_point]),
                    &(lons[current_edge_point]));
                g_assert (ret == 0);
                lats[current_edge_point] *= D2R;
                lons[current_edge_point] *= D2R;
            }
            current_edge_point++;

            asfPercentMeter((float)current_edge_point / (float)edge_point_count);
        }
        for ( ; jj > 0 ; jj-- ) {
            if ( input_projected ) {
                double xpc = ipb->startX + ipb->perX * ii;
                double ypc = ipb->startY + ipb->perY * jj;
                ret = unproject_input (ipp, xpc, ypc, ASF_PROJ_NO_HEIGHT,
                    &(lats[current_edge_point]),
                    &(lons[current_edge_point]), NULL,
                    imd->projection->datum);
                g_assert (ret);
            }
            else {
                ret = meta_get_latLon (imd, (double)jj, (double)ii, average_height,
                    &(lats[current_edge_point]),
                    &(lons[current_edge_point]));
                g_assert (ret == 0);
                lats[current_edge_point] *= D2R;
                lons[current_edge_point] *= D2R;
            }
            current_edge_point++;

            asfPercentMeter((float)current_edge_point / (float)edge_point_count);
        }
        g_assert (current_edge_point == edge_point_count);
	
				if (projection_type != LAT_LONG_PSEUDO_PROJECTION) {
					// Pointers to arrays of projected coordinates to be filled in.
					// The projection function will allocate this memory itself.
					double *x = NULL, *y = NULL;
					x = y = NULL;
					// Project all the edge pixels.
					ret = project_arr (pp, lats, lons, NULL, &x, &y, NULL,
								 edge_point_count, datum);
					if (!ret) {
						asfPrintError("Non-forceable projection library error occurred.  Using\n"
													"the -force or \"Ignore projection errors\" checkbox or \n"
													"\"force = 1\" in a MapReady configuration file will\n"
													"not work with the current settings and geographical area.\n");
					}
					// Find the extents of the image in projection coordinates.
					for ( ii = 0 ; ii < edge_point_count ; ii++ ) {
									if ( x[ii] < min_x ) { min_x = x[ii]; }
									if ( x[ii] > max_x ) { max_x = x[ii]; }
									if ( y[ii] < min_y ) { min_y = y[ii]; }
									if ( y[ii] > max_y ) { max_y = y[ii]; }
					}

					free (y);
					free (x);
				}
				else {
					for (ii=0; ii<edge_point_count; ii++) {
						lats[ii] *= R2D;
						lons[ii] *= R2D;
					}
					for (ii=0; ii<edge_point_count; ii++) {
									if (meta_is_valid_double(lons[ii]) && lons[ii] < min_x) 
							min_x = lons[ii];
									if (meta_is_valid_double(lons[ii]) && lons[ii] > max_x) 
							max_x = lons[ii];
									if (meta_is_valid_double(lats[ii]) && lats[ii] < min_y) 
							min_y = lats[ii];
									if (meta_is_valid_double(lats[ii]) && lats[ii] > max_y)
							max_y = lats[ii];
					}
				}
        g_free (lons);
        g_free (lats);
    }

    // Convert any "degrees" pixel sizes to meters
    meta_pixel_sizes_same_units(imd, projection_type);

    // If the input pixel size is -1, that means the user didn't specify one.
    // So, we will use the FIRST input file's pixel size.  The second (and
    // later) times through this loop, the pixel_size will already have been
    // set to the first file's pixel size, and so we'll never go into this
    // if() block when i>0.

    // We still assume square pixels for non-projected data
    // Deal with special case of geographic coordinates
    if (pixel_size < 0 && projection_type == LAT_LONG_PSEUDO_PROJECTION &&
				(!imd->projection || 
				 imd->projection->type != LAT_LONG_PSEUDO_PROJECTION))
			pixel_size_x = pixel_size_y = 
				MAX(imd->general->x_pixel_size, imd->general->y_pixel_size)/ 108000.0;
    else if (pixel_size < 0 && !input_projected)
    {
        g_assert(i==0);
        pixel_size_x = pixel_size_y = 
					MAX(imd->general->x_pixel_size, imd->general->y_pixel_size);
        asfPrintStatus("No pixel size specified.\n"
                       "Defaulting to larger of range or azimuth pixel size "
                       "from %smetadata: %f (%s pixel size)\n",
                       n_input_images > 1 ? "the first image's " : "",
                       pixel_size_x,
                       imd->general->x_pixel_size > imd->general->y_pixel_size ? "range" : "azimuth");
    }
    else if (pixel_size < 0) {
      pixel_size_x = imd->general->x_pixel_size;
      pixel_size_y = imd->general->y_pixel_size;
    }
    else if (pixel_size > 0) {
      pixel_size_x = pixel_size_y = pixel_size;
    }

    // If all input metadata is byte, we will store everything as bytes,
    // in order to save memory.  (But the math will use floating point.)
    if (imd->general->data_type != ASF_BYTE || resample_method == RESAMPLE_BICUBIC)
        process_as_byte = FALSE;
    if (imd->general->data_type == ASF_BYTE && resample_method == RESAMPLE_BICUBIC) {
      asfPrintWarning(
          "Using the BICUBIC resampling method for geocoding BYTE (typically optical)\n"
          "data may result in out-of-range values, e.g. less than 0 or higher than 255.\n"
          "Out-of-range values will be set to the closest in-range value, e.g. negative\n"
          "resampled pixel values will be set to 0 (zero) and resampled pixel values that\n"
          "turn out greater than 255 will be set to 255.\n"
          "RECOMMENDATION: Select a different resampling method for geocoding.\n");
    }

<<<<<<< HEAD
    // In case of geographic information that is provided by lat/lon bands,
    // the boundary needs to be extracted from the location block
    //if (imd->latlon)
    //  location_minmax(imd->location, &min_y, &max_y, &min_x, &max_x);

=======
>>>>>>> 2f22a3a6
    // done with this image's metadata
    meta_free(imd);
    free(input_meta_data);
    free(in_base_name);

    // reset average_height (don't want to apply scansar correction twice,
    // if we're mosaicking two scansars)
    average_height += height_correction;
  }

  asfPrintStatus("Done.\n\nProcessing this data as: %s\n",
    process_as_byte ? "BYTE" : "REAL32");

  if (n_bands > 1)
      asfPrintStatus("Number of bands in the output: %d\n",
        multiband ? n_bands : 1);

  // now apply the input lat/lon "bounding box" restriction to the
  // calculated extents.  Do this by converting the 4 corner points of
  // the lat/lon box.
  {
    double x, y, z;
    double bb_min_x=99999999, bb_max_x=0;
    double bb_min_y=99999999, bb_max_y=0;

    // this time, we update the min if we're GREATER, max if we're SMALLER
    if (lat_min >= -90 && lon_min >= -180) {
      project (pp, lat_min*D2R, lon_min*D2R, average_height,
          &x, &y, &z, datum);

      if (x < bb_min_x) bb_min_x = x;    if (x > bb_max_x) bb_max_x = x;
      if (y < bb_min_y) bb_min_y = y;    if (y > bb_max_y) bb_max_y = y;
    }
    if (lat_min >= -90 && lon_max <= 180) {
      project (pp, lat_min*D2R, lon_max*D2R, average_height,
          &x, &y, &z, datum);

      if (x < bb_min_x) bb_min_x = x;    if (x > bb_max_x) bb_max_x = x;
      if (y < bb_min_y) bb_min_y = y;    if (y > bb_max_y) bb_max_y = y;
    }
    if (lat_max <= 90 && lon_min >= -180) {
      project (pp, lat_max*D2R, lon_min*D2R, average_height,
          &x, &y, &z, datum);

      if (x < bb_min_x) bb_min_x = x;    if (x > bb_max_x) bb_max_x = x;
      if (y < bb_min_y) bb_min_y = y;    if (y > bb_max_y) bb_max_y = y;
    }
    if (lat_max <= 90 && lon_max <= 180) {
      project (pp, lat_max*D2R, lon_max*D2R, average_height,
          &x, &y, &z, datum);

      if (x < bb_min_x) bb_min_x = x;    if (x > bb_max_x) bb_max_x = x;
      if (y < bb_min_y) bb_min_y = y;    if (y > bb_max_y) bb_max_y = y;
    }

    if (bb_min_x != 99999999 && bb_min_x > min_x) min_x = bb_min_x;
    if (bb_max_x != 0 && bb_max_x < max_x) max_x = bb_max_x;

    if (bb_min_y != 99999999 && bb_min_y > min_y) min_y = bb_min_y;
    if (bb_max_y != 0 && bb_max_y < max_y) max_y = bb_max_y;
  }

  // Projection coordinates per pixel in output image.  There is a
  // significant assumption being made here: we assume that the
  // projection coordinates (which are in meters) come at least
  // reasonably close to the ground distances.  This way, when we set
  // the projection coordinates per pixel in the output image equal to
  // the pixel size of the input image, we should be resampling at
  // close to one-to-one (which is where resampling works and we don't
  // have to worry about pixel averaging or anything).
  if (projection_type == LAT_LONG_PSEUDO_PROJECTION && !input_is_latlon) {
    // Conversion in decimal degrees - 30 m = 1 arcsec
    // pixel_size_x /= 108000.0;
    // pixel_size_y /= 108000.0;
  }

  double pc_per_x = pixel_size_x;
  double pc_per_y = pixel_size_y;

  // Maximum pixel indicies in output image.
  size_t oix_max = 1 + floor ((max_x - min_x) / pc_per_x);
  size_t oiy_max = 1 + floor ((max_y - min_y) / pc_per_y);

  // Lat/Lon of the center of the output image
  double output_lat_0, output_lon_0, z;
  double center_x = min_x + (max_x - min_x)/2, center_y = min_y + (max_y-min_y)/2;
  unproject(pp, center_x, center_y, average_height, &output_lat_0,
    &output_lon_0, &z, datum);

  asfPrintStatus("Output Image Information:\n");
  asfPrintStatus("Size: %dx%d LxS\n", oiy_max, oix_max);
  asfPrintStatus("Center: X,Y: %.1f,%.1f   Lat,Lon: %.4f,%.4f\n",
    center_x, center_y, output_lat_0*R2D, output_lon_0*R2D);
  if (projection_type == LAT_LONG_PSEUDO_PROJECTION) {
    if (FLOAT_EQUIVALENT(pixel_size_x, pixel_size_y))
      asfPrintStatus("Pixel size: %.6f degrees\n", pixel_size_x);
    else {
      asfPrintStatus("Pixel size x: %.6f degrees\n", pixel_size_x);
      asfPrintStatus("Pixel size y: %.6f degrees\n", pixel_size_y);
    }
  }
  else {
    if (FLOAT_EQUIVALENT(pixel_size_x, pixel_size_y))
      asfPrintStatus("Pixel size: %.2f m\n", pixel_size_x);
    else {
      asfPrintStatus("Pixel size x: %.2f m\n", pixel_size_x);
      asfPrintStatus("Pixel size y: %.2f m\n", pixel_size_y);
    }
  }
  if (average_height != 0.0)
      asfPrintStatus("Height correction: %fm.\n", average_height);
  print_proj_info(projection_type, pp, datum);

  // Translate the command line notion of the resampling method into
  // the lingo known by the float_image and uint8_image classes.
  // The compiler is reassured with a default.
  float_image_sample_method_t float_image_sample_method
    = FLOAT_IMAGE_SAMPLE_METHOD_BILINEAR;
  uint8_image_sample_method_t uint8_image_sample_method
    = UINT8_IMAGE_SAMPLE_METHOD_BILINEAR;

  switch ( resample_method ) {
    case RESAMPLE_NEAREST_NEIGHBOR:
      float_image_sample_method =
        FLOAT_IMAGE_SAMPLE_METHOD_NEAREST_NEIGHBOR;
      uint8_image_sample_method =
        UINT8_IMAGE_SAMPLE_METHOD_NEAREST_NEIGHBOR;
      break;
    case RESAMPLE_BILINEAR:
      float_image_sample_method =
        FLOAT_IMAGE_SAMPLE_METHOD_BILINEAR;
      uint8_image_sample_method =
        UINT8_IMAGE_SAMPLE_METHOD_BILINEAR;
      break;
    case RESAMPLE_BICUBIC:
      float_image_sample_method =
        FLOAT_IMAGE_SAMPLE_METHOD_BICUBIC;
      uint8_image_sample_method =
        UINT8_IMAGE_SAMPLE_METHOD_BICUBIC;
      break;
    default:
      g_assert_not_reached ();
  }

  //-------------------------------------------------------------------------
  // Now working on generating the output metadata file

  // Each band of the input image will map using the same mapping function
  // (i.e., splines).  Each input image will map using (presumably)
  // different mapping functions.  It is expensive to calculate the
  // splines, so we should loop over the bands in the inner loop, and
  // the images in the outer.  This isn't too great, however, for the
  // output -- ideally, we would generate the bands in the inner loop,
  // to avoid having to store an array of float_images (for each band).
  // We're stuck with the array, though.  We can use the almost
  // obsoleted banded_float_image class.

  // However, if we just have one output image, we can skip the
  // banded_float_image, and just write the final outputs directly,
  // just as in the old geocode (in fact, it *is* the old geocode).

  // Now we need some metadata for the output image.  We will just
  // start with the metadata from input image with the most bands,
  // and add the geocoding parameters.
  meta_parameters *omd = meta_read (in_base_names[ref_input]);
  g_assert(omd->general->band_count == n_bands);
  if (omd->stats != NULL) {
    // Geocoding results in resampling.  Consequently, the stats info
    // that may have existed in the metadata is no longer accurate.
    // Best to remove it now and let it get recalculated 'just in time'
    // when some other later process needs it.
    FREE(omd->stats);
    omd->stats = NULL;
  }
  double y_pixel_size = omd->general->y_pixel_size;

  if (omd->projection == NULL) {
    omd->projection = meta_projection_init();
  }
  asfRequire(omd->general != NULL && omd->projection != NULL,
             "Could not initialize output metadata structures.\n");

  // Update no data value
  if (!meta_is_valid_double(background_val)) background_val = 0;
  if ((process_as_byte || omd->general->data_type==ASF_BYTE) && background_val<0)
    background_val = 0;
  if ((process_as_byte || omd->general->data_type==ASF_BYTE) && background_val>255)
    background_val = 255;
  omd->general->no_data = background_val;

  omd->general->x_pixel_size = pixel_size_x;
  omd->general->y_pixel_size = pixel_size_y;
  omd->general->line_count = oiy_max;
  omd->general->sample_count = oix_max;
  if (omd->sar) {
      omd->sar->image_type = 'P';
      // It doesn't make sense to update these, we're just keeping them
      // for 'historical' info ...
      //double x_scale = pixel_size / omd->general->x_pixel_size;
      //double y_scale = pixel_size / y_pixel_size;
      //omd->sar->range_time_per_pixel *= x_scale;
      //omd->sar->azimuth_time_per_pixel *= y_scale;
      //omd->sar->range_doppler_coefficients[1] *= x_scale;
      //omd->sar->range_doppler_coefficients[2] *= x_scale * x_scale;
      //omd->sar->azimuth_doppler_coefficients[1] *= y_scale;
      //omd->sar->azimuth_doppler_coefficients[2] *= y_scale * y_scale;
  }
  omd->general->start_line = 0;
  omd->general->start_sample = 0;
  omd->general->line_scaling = 1;
  omd->general->sample_scaling = 1;
  omd->projection->type = projection_type;
  omd->projection->startX = min_x;
  omd->projection->startY = max_y;
  omd->projection->perX = pc_per_x;
  omd->projection->perY = -pc_per_y;
  omd->projection->height = average_height;
  if (projection_type == LAT_LONG_PSEUDO_PROJECTION)
    strcpy (omd->projection->units, "degrees");
  else
    strcpy (omd->projection->units, "meters");
  if ( output_lat_0 > 0.0 ) {
    omd->projection->hem = 'N';
  }
  else {
    omd->projection->hem = 'S';
  }

  /* output the correct earth radii based on the datum that was used
  to do the projection */
  omd->projection->datum = datum;
  if (datum == WGS84_DATUM) {
    const double wgs84_semiminor_axis
        = WGS84_SEMIMAJOR * (1 - (1 / WGS84_INV_FLATTENING));
    omd->projection->re_major = WGS84_SEMIMAJOR;
    omd->projection->re_minor = wgs84_semiminor_axis;
  } else if (datum == NAD27_DATUM) {
    // NAD27 datum is based on clark 1866 ellipsoid
    const double nad27_semiminor_axis
        = CLARKE1866_SEMIMAJOR * (1 - (1 / CLARKE1866_INV_FLATTENING));
    omd->projection->re_major = CLARKE1866_SEMIMAJOR;
    omd->projection->re_minor = nad27_semiminor_axis;
  } else if (datum == NAD83_DATUM) {
    // NAD83 datum is based on GRS80 ellipsoid
    const double nad83_semiminor_axis
        = GRS1980_SEMIMAJOR * (1 - (1 / GRS1980_INV_FLATTENING));
    omd->projection->re_major = GRS1980_SEMIMAJOR;
    omd->projection->re_minor = nad83_semiminor_axis;
  } else if (datum == ITRF97_DATUM) {
    // ITRF97 datum is based on WGS84 (btw)
    const double itrf97_semiminor_axis
        = INTERNATIONAL_TERRESTRIAL_REFERENCE_FRAME_1997_SEMIMAJOR *
        (1 - (1 / INTERNATIONAL_TERRESTRIAL_REFERENCE_FRAME_1997_INV_FLATTENING));
    omd->projection->re_major = INTERNATIONAL_TERRESTRIAL_REFERENCE_FRAME_1997_SEMIMAJOR;
    omd->projection->re_minor = itrf97_semiminor_axis;
  } else if (datum == HUGHES_DATUM) {
    // Hughes datum uses the Hughes spheroid
    const double hughes_semiminor_axis
        = HUGHES_SEMIMAJOR * (1 - (1 / HUGHES_INV_FLATTENING));
    omd->projection->re_major = HUGHES_SEMIMAJOR;
    omd->projection->re_minor = hughes_semiminor_axis;
  }
  else if (datum == SAD69_DATUM) {
    // SAD69 datum is based on GRS1967 ellipsoid
    const double grs1967_semiminor_axis
      = GRS1967_SEMIMAJOR * (1 - (1 / GRS1967_INV_FLATTENING));
    omd->projection->re_major = GRS1967_SEMIMAJOR;
    omd->projection->re_minor = grs1967_semiminor_axis;
  }
  else if (datum == ED50_DATUM) {
    // ED50 datum is based on INTERNATIONAL1924 ellipsoid
    const double international1924_semiminor_axis
      = INTERNATIONAL1924_SEMIMAJOR * 
           (1 - (1 / INTERNATIONAL1924_INV_FLATTENING));
    omd->projection->re_major = INTERNATIONAL1924_SEMIMAJOR;
    omd->projection->re_minor = international1924_semiminor_axis;
  }
  else {
    asfPrintError("Unsupported datum! %d\n", datum_toString(datum));
  }

  // NOTE: If we ever allow the user to provide a spheroid
  // selection on the command line (asf_mapready, asf_geocode)
  // or via the GUI (mapready) then this will need
  // to change, but for now, associate a spheroid with
  // the datum based on standard use.

  if (spheroid == UNKNOWN_SPHEROID)
    omd->projection->spheroid = datum_spheroid(datum);
  else
    omd->projection->spheroid = spheroid;
  omd->projection->param = *pp;
  free(input_spheroid);
  input_spheroid = NULL;

  // Special attention to Sinusoidal map projection
  if (projection_type == SINUSOIDAL) {
    omd->projection->spheroid = SINUSOIDAL_SPHERE;
    omd->projection->datum = UNKNOWN_DATUM;
    omd->projection->re_major = pp->sin.sphere;
    omd->projection->re_minor = pp->sin.sphere;
  }

  // Adjust bands and band_count for the case where the user
  // selected to geocode only a single band out of a multi-band
  // file
  char **band_name =
    extract_band_names(omd->general->bands, omd->general->band_count);

  if (!multiband) {
    if (band_name)
      sprintf(omd->general->bands, "%s", band_name[band_num]);
    else
      strcpy(omd->general->bands, MAGIC_UNSET_STRING);

    omd->general->band_count = 1;
  }


  //--------------------------------------------------------------------------
  // Now working on generating the output images

  double *projX = MALLOC(sizeof(double)*oix_max);
  double *projY = MALLOC(sizeof(double)*oix_max);

  // When mosaicing -- use banded_float_image to store the output, write
  //                   it out after processing all inputs
  // When geocoding -- use float arrays to store the output, and write it
  //                   out line-by-line

  // one and only one of these will be non-NULL.  The flag output_by_line
  // indicates which one
  BandedFloatImage *output_bfi = NULL;
  FloatImage *tfi = NULL;
  UInt8Image *tbi = NULL;
  float *output_line = NULL;
  int output_by_line = n_input_images == 1;

  if (n_input_images > 1) {
    output_bfi = banded_float_image_new(n_bands, oix_max, oiy_max);
    if (!output_bfi) {
        asfPrintError("Cannot create new %d-banded float image of size %d samples by %d lines\n"
                      "Image size too large?\n",
                      oix_max, oiy_max);
    }
    if (overlap == AVG_OVERLAP) {
        // Unsupported as of yet ...this code should never be reached
        asfPrintError("Overlap method 'AVERAGE' not yet supported...\n");
        tbi = uint8_image_new(oix_max, oiy_max);
        if (!tbi) {
            asfPrintError("Cannot create new unit8 image of size %d samples by %d lines\n",
                          "Image size too large?\n",
                          oix_max, oiy_max);
        }
    }
    else if (overlap == NEAR_RANGE_OVERLAP) {
        // Unsupported as of yet ...this code should never be reached
        asfPrintError("Overlap method 'NEAR RANGE' not yet supported...\n");
        tfi = float_image_new(oix_max, oiy_max);
        if (!tfi) {
            asfPrintError("Cannot create new float image of size %d samples by %d lines\n",
                          "Image size too large?\n",
                          oix_max, oiy_max);
        }
    }
  }
  else {
    output_line = MALLOC(sizeof(float)*oix_max);
  }

  // loop over the input images
  for(i=0; i<n_input_images; ++i) {

    // Figure out this input image's info
    char *in_base_name = STRDUP(in_base_names[i]);
    if (n_input_images > 1)
        asfPrintStatus("\nWorking on input image #%d: %s\n", i+1, in_base_name);

    // strip off known extensions
    char *ext = findExt(in_base_name);
    if (ext) *ext = '\0';

    char *input_image = appendExt(in_base_name, "img");
    char *input_meta_data = appendExt(in_base_name, "meta");

    // Input metadata.
    meta_parameters *imd = meta_read (input_meta_data);
    meta_pixel_sizes_same_units(imd, projection_type);

    // 400m correction for ScanSAR (again -- we reloaded the metadata &
    // reset the average height)
    double height_correction = 0;
    if (imd->sar && imd->sar->image_type == 'P' &&
        imd->projection && imd->projection->type == SCANSAR_PROJECTION &&
        strncmp(imd->general->processor, "ASF", 3) == 0)
    {
        average_height -= 400;
        height_correction = 400;
    }

    // We will call "resample" on the input data if the geocoding
    // will significantly downsample.  This is because asf_geocode will
    // (with bilinear) use just 4 input pixels, which will throw away a
    // lot of information when downsampling by a lot.  So, when in this
    // situation, we call resample first, since resample will do the
    // averaging first.
    // This will also result in significantly faster geocoding.
    // We do not do this if we have been asked to save the line/sample
    // mapping, since this will mess that up.
    int do_resample = FALSE;

    // Geographic coordinates need to be converted to meters for pixel size
    // comparison
    if (imd->projection && 
				imd->projection->type == LAT_LONG_PSEUDO_PROJECTION) {
      imd->general->x_pixel_size *= 108000.0;
      imd->general->y_pixel_size *= 108000.0;
    }
    if (!save_line_sample_mapping &&
        (pixel_size_x/3. > imd->general->x_pixel_size &&
         pixel_size_y/3. > imd->general->y_pixel_size))
    {
      // this flag is so that we can clean up the intermediate resample file
      do_resample = TRUE;

      // downsample to 2x the target resolution
      double resample_psx = pixel_size_x / 2.;
      double resample_psy = pixel_size_y / 2.;
      char *resample_file = appendToBasename(in_base_name, "_down");

      asfPrintStatus("Downsampling input image to %gx%gm.\n", 
		     resample_psx, resample_psy);
      resample_to_pixsiz(in_base_name, resample_file, 
			 resample_psx, resample_psy);

      // now point to new input files for the remainder of the geocoding
      FREE(input_image);
      input_image = appendExt(resample_file, ".img");

      FREE(input_meta_data);
      input_meta_data = appendExt(resample_file, ".meta");

      // re-read metadata
      meta_free(imd);
      imd = meta_read(input_meta_data);
      meta_pixel_sizes_same_units(imd, projection_type);

      FREE(resample_file);
    }

    // The pixel size requested by the user better not oversample by
    // the factor of 2.  Specifying --force will skip this check
    // Only apply for metric projections (no geographic)
    int output_is_latlon = projection_type == LAT_LONG_PSEUDO_PROJECTION;
    if (!input_is_latlon && !output_is_latlon) {
      if (!force_flag &&
					imd->general->x_pixel_size > (2*pixel_size_x) ) {
        report_func("Requested pixel size x %f is smaller than the minimum "
                    "implied by half \nthe input image resolution "
                    "(%le meters), this is not supported.\n",
                    pixel_size_x, imd->general->x_pixel_size);
      }
      if (!force_flag &&
				imd->general->x_pixel_size > (2*pixel_size_y) ) {
        report_func("Requested pixel size y %f is smaller than the minimum "
                    "implied by half \nthe input image resolution "
                    "(%le meters), this is not supported.\n",
                    pixel_size_y, imd->general->y_pixel_size);
      }
    }

    // Input image dimensions in pixels in x and y directions.
    size_t ii_size_x = imd->general->sample_count;
    size_t ii_size_y = imd->general->line_count;

    // The latitude and longitude of the center of the image.
    double lat_0, lon_0;
    ret = meta_get_latLon (imd, ii_size_y / 2.0, ii_size_x / 2.0,
                           average_height, &lat_0, &lon_0);

    // Flag true iff input image not map projected or pseudoprojected.
    gboolean input_projected = FALSE;
    // Convenience alias (valid iff input_projected).
    meta_projection *ipb = imd->projection;
    project_parameters_t *ipp = (ipb) ? &imd->projection->param : NULL;
    project_t *project_input;
    unproject_t *unproject_input;

    if ( ((imd->sar && imd->sar->image_type == 'P') ||
          imd->general->image_data_type == DEM)
        && imd->projection && imd->projection->type != SCANSAR_PROJECTION )
    {
        input_projected = TRUE;
        determine_projection_fns(imd->projection->type, &project_input, NULL,
          &unproject_input, NULL);
    }

<<<<<<< HEAD
    /* if (imd->latlon) {
      // This geocoding method does not require establishing a mapping function.
      // It is rather a look up of values for a given lat/lon location.
      int ii, kk, nsIn, nlIn, nsOut, nlOut, oix, oiy, nLine, nSample;
      int minSample, maxSample, minLine, maxLine;
      float inc, *inValues, *outValues, *lines, *samples, fValue;
      float diff, minDiff;
      double lat, lon, yLine, xSample;

      nsIn = imd->general->sample_count;
      nsOut = omd->general->sample_count;
      nlOut = omd->general->line_count;
      inc = omd->general->x_pixel_size;
      location_minmax(omd->location, &min_y, &max_y, &min_x, &max_x);
      lines = (float *) MALLOC(sizeof(float)*nsOut*nlOut);
      samples = (float *) MALLOC(sizeof(float)*nsOut*nlOut);
      asfPrintStatus("Establishing mapping scheme ...\n");
      for (oiy=0; oiy<nlOut; oiy++) {

				lat = max_y - oiy*inc;
				lon = min_x;
				meta_get_lineSamp(imd, lat, lon, 0.0, &yLine, &xSample);
				nLine = (int)(yLine);
				nSample = (int)(xSample);
				printf("line: %f, sample: %f\n", yLine, xSample);
				for (oix=0; oix<nsOut; oix++) {
			  	lon = min_x + oix*inc;
				  minLine = nLine - 16;
				  maxLine = nLine + 16;
				  minSample = nSample - 16;
				  maxSample = nSample + 16;
			  	if (minLine < 0)
			    	minLine = 0;
				  if (maxLine >= nlOut)
				    maxLine = nlOut - 1;
				  if (minSample < 0)
				    minSample = 0;
			  	if (maxSample >= nsIn)
			    	maxSample = nsIn - 1;
				  minDiff=9999999;
				  for (ii=minLine; ii<maxLine; ii++) {
				    for (kk=minSample; kk<maxSample; kk++) {
				      diff = fabs(imd->latlon->lat[ii*nsIn + kk] - lat) +
								fabs(imd->latlon->lon[ii*nsIn + kk] - lon);
			    	  if (diff < minDiff) {
								minDiff = diff;
								nLine = ii;
								nSample = kk;
				      }
	  			  }
				  }
	  			lines[oiy*nsOut+oix] = nLine;
				  samples[oiy*nsOut+oix] = nSample;
				}
				asfPercentMeter((double)oiy/nlOut);
      }
      asfPrintStatus("\rProcessed 100%\n");

      for (kk=0; kk<imd->general->band_count; kk++) {
				if (multiband || kk == band_num) {
				  if (n_bands > 1) {

				    FILE *fpIn = FOPEN(input_image, "rb");
	    			nsIn = imd->general->sample_count;
				    nlIn = imd->general->line_count;
				    inValues = (float *) MALLOC(sizeof(float)*nsIn*nlIn);
	    			get_band_float_lines(fpIn, imd, kk, 0, nlIn, inValues);
				    FCLOSE(fpIn);

	    			FILE *fpOut = FOPEN(output_image, kk>0 ? "ab" : "wb");
				    outValues = (float *) MALLOC(sizeof(float)*nsOut);
	    			asfPrintStatus("Geocoding band: %s\n", band_name[kk]);
				    for (oiy=0; oiy<nlOut; oiy++) {
	    			  for (oix=0; oix<nsOut; oix++) {
								nLine = lines[oiy*nsOut+oix];
								nSample = samples[oiy*nsOut+oix];
								fValue = inValues[nLine*nsIn + nSample];
								outValues[oix] = fValue;
				      }
	    			  put_band_float_line(fpOut, omd, kk, oiy, outValues);
				      asfLineMeter(oiy, nlOut);
	    			}
				    FCLOSE(fpOut);
	    
	    			FREE(inValues);
				    FREE(outValues);
				  }
				}
      }
      FREE(lines);
      FREE(samples);
    }
    else {*/
=======
>>>>>>> 2f22a3a6
      // This would be the place to do the resampling of geocoded images
      // that happen to be in the same map projection as the mosaic but don't
      // have the same pixel size.
      // 'Resample' could do the trick, except it only takes file names, so
      // we have plenty IO before we have the image in the size we need.
      // Found a scaled version of float_image but that only takes integer
      // size kernels. Not an option for flexible pixel sizes.
      
      // Generate some mappings between output image projection
      // coordinates and input image pixel coordinates, using proj.  We
      // compute transformations for points on a grid_size * grid_size
      // grid and a sparse_grid_size * sparse_grid_size grid.
      asfPrintStatus ("Performing analytical projection of a spatially "
		      "distributed\nsubset of input image pixels...\n");
      fflush (stdout);
      double x_range_size = pixel_size_x * oix_max;
      double y_range_size = pixel_size_y * oiy_max;
      // This grid size seems to work pretty well in general for our
      // products (good accuracy everywhere, decent speed).
      size_t grid_size = 131;
      // However, there isn't much point in using as many grid points as
      // we have pixels, so for small tiles, we set this to about 10
      // percent of larger image dimension in pixels.
      if ( ii_size_x / grid_size < 10 && ii_size_y / grid_size < 10 ) {
        grid_size = MAX (ii_size_x, ii_size_y) / 10;
        if ( grid_size % 2 != 1 )
				  grid_size++;
      }
      g_assert (grid_size % 2 == 1);
      size_t mapping_count = grid_size * grid_size;
      struct data_to_fit dtf;
      dtf.grid_size = grid_size;
      dtf.n = mapping_count;
      dtf.x_proj = g_new0 (double, mapping_count);
      dtf.y_proj = g_new0 (double, mapping_count);
      dtf.x_pix = g_new0 (double, mapping_count);
      dtf.y_pix = g_new0 (double, mapping_count);
      // Determine the density and stride for the sparse grid.
      const size_t sparse_grid_sample_stride = 2;
      const size_t sparse_grid_size = grid_size / 2 + 1;
      size_t sparse_mapping_count = sparse_grid_size * sparse_grid_size;
      dtf.sparse_grid_size = sparse_grid_size;
      dtf.sparse_n = sparse_mapping_count;
      dtf.sparse_x_proj = g_new0 (double, sparse_mapping_count);
      dtf.sparse_y_proj = g_new0 (double, sparse_mapping_count);
      dtf.sparse_x_pix = g_new0 (double, sparse_mapping_count);
      dtf.sparse_y_pix = g_new0 (double, sparse_mapping_count);
      // Spacing between grid points, in output projection coordinates.
      double x_spacing = x_range_size / (grid_size - 1);
      double y_spacing = y_range_size / (grid_size - 1);
      // Index into the flattened list of mappings we want to produce.
      size_t current_mapping = 0;
      size_t current_sparse_mapping = 0;
      size_t ii;
      
      for ( ii = 0 ; ii < grid_size ; ii++ ) {
        size_t jj;
        for ( jj = 0 ; jj < grid_size ; jj++ ) {
					g_assert (sizeof (long int) >= sizeof (size_t));
					// Projection coordinates for the current grid point.
					double cxproj = min_x + x_spacing * jj;
					double cyproj = min_y + y_spacing * ii;
		
					// Corresponding latitude and longitude.
					double lat, lon;
					ret = unproject (pp, cxproj, cyproj, ASF_PROJ_NO_HEIGHT,
							 &lat, &lon, NULL, datum);
					if ( !ret ) {
						// Details of the error should have already been printed.
						asfPrintError ("Projection Error!\n");
					}
					else if ( !meta_is_valid_double(lat) || !meta_is_valid_double(lon)) {
						asfPrintError ("unproject nan: %d,%d: %f, %f -> %f, %f\n",
																 ii, jj, cxproj, cyproj, lat, lon);
								} 
					lat *= R2D;
					lon *= R2D;
					//printf("%zu,%zu: %f %f -> %f %f\n", ii, jj, cxproj, cyproj, lat, lon); 

					// here we have some kludgery to handle crossing the meridian
					if (fabs(lon-lon_0) > 300) {
						if (lon_0 < 0 && lon > 0) lon -= 360;
						if (lon_0 > 0 && lon < 0) lon += 360;
					}
		
					// Corresponding pixel indicies in input image.
					double x_pix, y_pix;
					if ( input_projected ) {
						// Input projection coordinates of the current pixel.
						double ipcx, ipcy, ipcz;
						ret = project_input (ipp, D2R*lat, D2R*lon, average_height,
							 &ipcx, &ipcy, &ipcz, imd->projection->datum);
						if ( ret == 0 ) {
							asfPrintError ("Projection Error!\n");
						}
						else if ( !meta_is_valid_double(ipcx) || !meta_is_valid_double(ipcy)) {
							asfPrintError ("project nan: %d,%d: %f, %f -> %f, %f\n",
																	 ii, jj, lat, lon, ipcx, ipcy);
									} 
						g_assert (ret);
						// Find the input image pixel indicies corresponding to input
						// projection coordinates.
						x_pix = (ipcx - ipb->startX) / ipb->perX;
						y_pix = (ipcy - ipb->startY) / ipb->perY;
						//printf("%zu,%zu: %f %f -> %f %f\n", ii, jj, lat, lon, x_pix, y_pix); 
					}
					else {
						ret = meta_get_lineSamp (imd, lat, lon, average_height,
									 &y_pix, &x_pix);
						//printf("lat: %f, lon: %f, x_pix: %f, y_pix: %f\n", 
						//	lat, lon, x_pix, y_pix);
						//g_assert (ret == 0);
						if (ret != 0) {
							asfPrintError("Failed to determine line and sample from "
								"latitude and longitude\n"
								"Lat: %f, Lon: %f\n", lat, lon);
						}
						else if ( !meta_is_valid_double(x_pix) || !meta_is_valid_double(y_pix)) {
							asfPrintError ("meta_get_lineSamp nan: %d,%d: %f, %f -> %f, %f\n",
																	 ii, jj, lat, lon, x_pix, y_pix);
						} 
					}
		
					g_assert(current_mapping < mapping_count);
					dtf.x_proj[current_mapping] = cxproj;
					dtf.y_proj[current_mapping] = cyproj;
					dtf.x_pix[current_mapping] = x_pix;
					dtf.y_pix[current_mapping] = y_pix;

					if ( ii % sparse_grid_sample_stride == 0 &&
							 jj % sparse_grid_sample_stride == 0 ) {
						g_assert(current_sparse_mapping < sparse_mapping_count);
						dtf.sparse_x_proj[current_sparse_mapping] = cxproj;
						dtf.sparse_y_proj[current_sparse_mapping] = cyproj;
						dtf.sparse_x_pix[current_sparse_mapping] = x_pix;
						dtf.sparse_y_pix[current_sparse_mapping] = y_pix;
						current_sparse_mapping++;
					}
					current_mapping++;
		
					asfPercentMeter((float)current_mapping / (float)(grid_size*grid_size));
        }
      }
      
      // Here are some convenience macros for the spline model.
#define X_PIXEL(x, y) reverse_map_x (&dtf, x, y)
#define Y_PIXEL(x, y) reverse_map_y (&dtf, x, y)
      
      // We want to choke if our worst point in the model is off by this
      // many pixels or more.
      double max_allowable_error = 1.25;
      
      // Check the health of the our spline model by comparing the input
      // image pixel coordinates predicted by the model for each point
      // with the known values.
      {
        // This is a small image which will show a visual of the
        // distribution of errors in the output grid.
        FloatImage *error_map = float_image_new (grid_size, grid_size);
	
        gsl_vector *model_x_errors = gsl_vector_alloc (dtf.n);
        gsl_vector *model_y_errors = gsl_vector_alloc (dtf.n);
        gsl_vector *model_errors = gsl_vector_alloc (dtf.n);
        for ( ii = 0 ; ii < dtf.n ; ii++ ) {
					// x pixel index in input image as predicted by model.
					double xpfm = X_PIXEL (dtf.x_proj[ii], dtf.y_proj[ii]);
					double ypfm = Y_PIXEL (dtf.x_proj[ii], dtf.y_proj[ii]);
					double x_error = xpfm - dtf.x_pix[ii];
					double y_error = ypfm - dtf.y_pix[ii];
					double error_distance = sqrt (x_error*x_error + y_error*y_error);

					float_image_set_pixel (error_map, ii % grid_size, ii / grid_size,
							 error_distance);
					gsl_vector_set (model_x_errors, ii, x_error);
					gsl_vector_set (model_y_errors, ii, y_error);
					gsl_vector_set (model_errors, ii, error_distance);
        }
        // Uncomment the following 2 lines to get an image showing the
        // distribution of errors in the approximating grid.
        //float_image_export_as_jpeg (error_map, "error_map.jpg", grid_size, 0);
        float_image_free (error_map);
        double mean_error
					= gsl_stats_mean (model_errors->data, model_errors->stride,
								model_errors->size);
        double error_standard_deviation
					= gsl_stats_sd_m (model_errors->data, model_errors->stride,
								model_errors->size, mean_error);
	
        double max_x_error = gsl_vector_max (model_x_errors);
        double min_x_error = gsl_vector_min (model_x_errors);
        double largest_x_error;
        if ( fabs (max_x_error) > fabs (min_x_error) ) {
					largest_x_error = max_x_error;
        }
        else {
					largest_x_error = min_x_error;
        }
	
        double max_y_error = gsl_vector_max (model_y_errors);
        double min_y_error = gsl_vector_min (model_y_errors);
        double largest_y_error;
        if ( fabs (max_y_error) > fabs (min_y_error) ) {
					largest_y_error = max_y_error;
        }
        else {
					largest_y_error = min_y_error;
        }
	
        double largest_error = gsl_vector_max (model_errors);
        if ( largest_error > max_allowable_error ) {
					print_large_error_blurb(force_flag);
          report_func("Largest error was larger than maximum allowed! "
		      "%f > %f\n", largest_error, max_allowable_error);
        }
        asfPrintStatus ("Grid size %d\n", grid_size);
        asfPrintStatus ("For the differences between spline model values and "
			"projected values\nfor the analytically projected "
			"control points:\n");
        asfPrintStatus ("Mean: %g\n", mean_error);
        asfPrintStatus ("Standard deviation: %g\n", error_standard_deviation);
        asfPrintStatus ("Maximum (worst observed error in pixel index distance): "
			"%g\n", largest_error);
        asfPrintStatus ("Maximum x error (worst observed error in x pixel index): "
			"%g\n", largest_x_error);
        asfPrintStatus ("Maximum y error (worst observed error in y pixel index): "
			"%g\n", largest_y_error);
        gsl_vector_free (model_errors);
        gsl_vector_free (model_y_errors);
        gsl_vector_free (model_x_errors);
      }
      
      // If we don't have a projected image, we are basing things on
      // meta_get_lineSamp, which is awesome.  Check correctness of reverse
      // mappings of some corners, as an extra paranoid check.  We insist
      // on the model being within this many pixels for reverse
      // transformations of the projection coordinates of the corners of
      // the output image back to the pixel indicies in the input image.
      if ( !input_projected ) {
	
        // The maximum corner error we are willing to tolerate.
        double max_corner_error;
	
        // The so called scansar projection has problems that prevent us
        // from getting as good a match as we would like (see below about
        // asymmetry or meta_get_latLon and meta_get_lineSamp).
        // FIXME: Fix the broken scansar crap *HARD*.
        if ( imd->sar && imd->sar->image_type == 'P' ) {
					//g_assert (imd->projection->type == SCANSAR_PROJECTION);
					max_corner_error = 3 * max_allowable_error;
        }
        else {
					max_corner_error = max_allowable_error;
        }
	
        // Upper left corner.
        double ul_lat, ul_lon;
        ret = meta_get_latLon (imd, 0.0, 0.0, average_height, &ul_lat, &ul_lon);
        g_assert (ret == 0);
	
        // Test the symmetry of meta_get_latLon/meta_get_lineSamp.  I
        // believe it is pretty good for everything but scansar projected
        // input data, where it is off by 1.5% or so and therefore throws
        // this error check just a bit outside of a pixel.  But if the
        // problem is somewhere else I want to know.  Skip this test for
        // data with a transform block.
        if (imd->sar && imd->sar->image_type != 'P' && !imd->transform) {
					double start_tol = 0.2;
					meta_set_lineSamp_tolerance(start_tol);
					int niter=1;
	  
          while (1) {
						asfPrintStatus ("Symmetry testing latLong vs. lineSamp...\n");
            asfPrintStatus ("tolerance  = %f\n", meta_get_lineSamp_tolerance());
	    
            int ok1,ok2,ok3,ok4,ok5,ok6,ok7,ok8,ok9;
            int nl = imd->general->line_count;
            int ns = imd->general->sample_count;
	    
            ok1 = symmetry_test(imd, 2, 2, average_height);       // Top left
            ok2 = symmetry_test(imd, nl/2, ns/2, average_height); // Middle
            ok3 = symmetry_test(imd, nl-3, ns-3, average_height); // Bottom right
            ok4 = symmetry_test(imd, nl-3, 2, average_height);    // Bottom left
            ok5 = symmetry_test(imd, 2, ns-3, average_height);    // Top right
            ok6 = symmetry_test(imd, 2, ns/2, average_height);    // Top center
            ok7 = symmetry_test(imd, nl-3, ns/2, average_height); // Bottom center
            ok8 = symmetry_test(imd, nl/2, 2, average_height);    // Left center
            ok9 = symmetry_test(imd, nl/2, ns-3, average_height); // Right center
	    
            if (!ok1 || !ok2 || !ok3 || !ok4 || !ok5 ||
                !ok6 || !ok7 || !ok8 || !ok9) {
              // if any tests failed, print out which ones were ok
              if (ok2)
                asfPrintStatus("Symmetry test at center (%d,%d): ok\n",
                               nl/2, ns/2);
              if (ok1)
                asfPrintStatus("Symmetry test at UL corner (2,2): ok\n");
              if (ok5)
                asfPrintStatus("Symmetry test at UR corner (%d,%d): ok\n",
                               2, ns-2);
              if (ok3)
                asfPrintStatus("Symmetry test at BR corner (%d,%d): ok\n",
                               nl-3, ns-3);
              if (ok4)
                asfPrintStatus("Symmetry test at BL corner (%d,%d): ok\n",
                               nl-3, 2);
              if (ok6)
                asfPrintStatus("Symmetry test at top center (%d,%d): ok\n",
                               2, ns/2);
              if (ok7)
                asfPrintStatus("Symmetry test at bottom center (%d,%d): ok\n",
                               nl-3, ns/2);
              if (ok8)
                asfPrintStatus("Symmetry test at left center (%d,%d): ok\n",
                               nl/2, 2);
              if (ok9)
                asfPrintStatus("Symmetry test at right center (%d,%d): ok\n",
                               nl/2, ns-3);
	      
              if (niter==1 || niter==2) {
                // reduce the tolerance... and try again.  makes it slower
                // but more accurate, and apparently we need it
                asfPrintStatus("\nTightening up the tolerance of lineSamp.\n");
                ++niter;
                meta_set_lineSamp_tolerance(start_tol / (double)niter );
                continue;
              }
              else {
                // give up!
                report_func("Symmetry testing failed.  Use the -force "
                            "(command line) option or\nthe Ignore Projection "
                            "Errors checkbox (MapReady Geocode Tab)\n");
                // go back to the original tolerance
                meta_set_lineSamp_tolerance(start_tol);
                break;
              }
            }
            else {
              asfPrintStatus("Good.\n");
              break;
            }
          }
        }
	
        double ul_x, ul_y;
        project (pp, D2R * ul_lat, D2R * ul_lon, ASF_PROJ_NO_HEIGHT,
					 &ul_x, &ul_y, NULL, datum);
        double ul_x_pix_approx = X_PIXEL (ul_x, ul_y);
        if (fabs (ul_x_pix_approx) > max_corner_error ) {
					print_large_error_blurb(force_flag);
					report_func("Upper left x corner error was too large!  %f > %f\n",
		      fabs (ul_x_pix_approx), max_corner_error );
        }
        else {
					asfPrintStatus ("Upper left x corner error: %f\n",
					fabs (ul_x_pix_approx));
        }
	
        double ul_y_pix_approx = Y_PIXEL (ul_x, ul_y);
        if (fabs (ul_y_pix_approx) > max_corner_error ) {
					print_large_error_blurb(force_flag);
					report_func ("Upper left y corner error was too large! %f > %f\n",
	      	fabs (ul_y_pix_approx), max_corner_error );
        }
        else {
					asfPrintStatus ("Upper left y corner error: %f\n",
				  fabs (ul_y_pix_approx));
        }
	
        // Lower right corner.
        double lr_lat, lr_lon;
        ret = meta_get_latLon (imd, (float) (ii_size_y - 1),
			       (float) (ii_size_x - 1),
			       average_height, &lr_lat, &lr_lon);
        g_assert (ret == 0);
	
        double lr_x, lr_y;
        project (pp, D2R * lr_lat, D2R * lr_lon, ASF_PROJ_NO_HEIGHT,
					 &lr_x, &lr_y, NULL, datum);
        double lr_x_pix_approx = X_PIXEL (lr_x, lr_y);
        double lr_x_corner_error = fabs (lr_x_pix_approx - (ii_size_x - 1));
        if ( lr_x_corner_error > max_corner_error ) {
					print_large_error_blurb(force_flag);
					report_func ("Lower right x corner error was too large! %f > %f\n",
		      lr_x_corner_error, max_corner_error);
        }
        else {
					asfPrintStatus ("Lower right x corner error: %f\n", lr_x_corner_error);
        }
        double lr_y_pix_approx = Y_PIXEL (lr_x, lr_y);
        double lr_y_corner_error = fabs (lr_y_pix_approx - (ii_size_y - 1));
        if ( lr_y_corner_error > max_corner_error ) {
					print_large_error_blurb(force_flag);
					report_func ("Lower right Y corner error was too large! %f > %f\n",
		      lr_y_corner_error, max_corner_error);
        }
        else {
					asfPrintStatus ("Lower right y corner error: %f\n", lr_y_corner_error);
        }
      }
      
      // Now the mapping function is calculated and we can apply that to
      // all the bands in the file (or to the single band selected with
      // the -band option)
      
      // Now the band loop (the inner loop, see the discussion above)
      // Note that we use this file's metadata band count -- if this is
      // less than the number of bands in the output image, that band
      // will mosaic with fewer bands.
      int kk;
      for (kk=0; kk<imd->general->band_count; kk++) {
				if (multiband || kk == band_num) {
					if (n_bands > 1)
						asfPrintStatus("Geocoding band: %s\n", band_name[kk]);
		
					// Complain if we're not using Nearest Neighbor when we shouldn't
					if (kk==0 && resample_method != RESAMPLE_NEAREST_NEIGHBOR) {
						if (strncmp_case(band_name[kk],"Cloude-Pottier",14)==0) {
							asfPrintWarning("When geocoding Cloude-Pottier, you should be "
									"using\nthe resampling method NEAREST_NEIGHBOR.\n"
									"Results may not be as expected!\n");
						}
						else if (strncmp_case(band_name[kk],"LAYOVER_MASK",12)==0) {
							asfPrintWarning("When geocoding a Layover/Shadow mask, you should "
									"be using\nthe resampling method "
									"NEAREST_NEIGHBOR.\n"
									"Results may not be as expected!\n");
						}
					}
		
					// Set up the line/sample mapping files, if requested to do so
					FILE *outLineFp=NULL, *outSampFp=NULL;
					float *line_out=NULL, *samp_out=NULL;
					if (save_line_sample_mapping) {
						asfPrintStatus("Setting up line/sample mapping files...\n");
			
						char *line_filename = appendToBasename(output_image, "_lines");
						char *line_metaname = appendExt(line_filename, ".meta");
						outLineFp = FOPEN(line_filename, "wb");
						meta_write(omd, line_metaname);
						FREE(line_filename);
						FREE(line_metaname);
			
						char *sample_filename = appendToBasename(output_image, "_samples");
						char *sample_metaname = appendExt(sample_filename, ".meta");
						outSampFp = FOPEN(sample_filename, "wb");
						meta_write(omd, sample_metaname);
						FREE(sample_filename);
						FREE(sample_metaname);
			
						line_out = MALLOC(sizeof(float)*oix_max);
						samp_out = MALLOC(sizeof(float)*oix_max);
			
						// prevent doing the line/sample file again
						save_line_sample_mapping = FALSE;
					}
		
					// For optical data -- we'll do processing as BYTE, to save memory
					// So, only one of the {Float/UInt8}Image will be non-null
					FloatImage *iim = NULL;
					UInt8Image *iim_b = NULL;
		
					asfPrintStatus("Creating tiles for the input image ...\n");
		
					// open up the input image
					if (process_as_byte)
						iim_b = uint8_image_band_new_from_metadata(imd, kk, input_image);
					else
						iim = float_image_band_new_from_metadata(imd, kk, input_image);
		
					asfPrintStatus("Resampling input image into output image "
						 "coordinate space...\n");
		
					FILE *outFp = NULL; // only used in the line-by-line output case
					if (output_by_line) {
						// open for append, if multiband && this isn't the first band
						outFp = FOPEN(output_image, multiband && kk>0 ? "ab" : "wb");
					}
		
					if (output_by_line)
						g_assert(outFp && output_line && !output_bfi);
					else
						g_assert(!outFp && !output_line && output_bfi);
		
					// Set the pixels of the output image.
					size_t oix, oiy;    // Output image pixel indicies.
					for (oiy = 0 ; oiy < oiy_max ; oiy++) {
			
						asfLineMeter(oiy, oiy_max);
			
						int oix_first_valid = -1;
						int oix_last_valid = -1;
			
						for ( oix = 0 ; oix < oix_max ; oix++ ) {

							// Projection coordinates for the center of this pixel.
										double oix_pc = omd->projection->startX + oix * omd->projection->perX;
										double oiy_pc = omd->projection->startY + oiy * omd->projection->perY;

							projX[oix] = oix_pc;
							projY[oix] = oiy_pc;
				
							// Determine pixel of interest in input image.  The fractional
							// part is desired, we will use some sampling method to
							// interpolate between pixel values.
							double input_x_pixel = X_PIXEL (oix_pc, oiy_pc);
							double input_y_pixel = Y_PIXEL (oix_pc, oiy_pc);
	
							if (line_out) {
								if (input_y_pixel < 0 || input_x_pixel < 0)
									line_out[oix] = 0;
								else if (input_y_pixel > (ssize_t) ii_size_y - 1.0 ||
												 input_x_pixel > (ssize_t) ii_size_x - 1.0)
									line_out[oix] = 0;
								else
									line_out[oix] = input_y_pixel;
							}
				
							if (samp_out) {
								if (input_y_pixel < 0 || input_x_pixel < 0)
									samp_out[oix] = 0;
								else if (input_y_pixel > (ssize_t) ii_size_y - 1.0 ||
												 input_x_pixel > (ssize_t) ii_size_x - 1.0)
									samp_out[oix] = 0;
								else
									samp_out[oix] = input_x_pixel;
							}
				
							g_assert (ii_size_x <= SSIZE_MAX);
							g_assert (ii_size_y <= SSIZE_MAX);
				
							float value, ref_value, power;
				
							// If we are outside the extent of the input image, set to the
							// fill value.  We do this only on the first image -- subsequent
							// images will work out the overlap with real data.
							if (input_x_pixel < 0 || 
									input_x_pixel > (ssize_t) ii_size_x - 1.0 || 
									input_y_pixel < 0 || 
									input_y_pixel > (ssize_t) ii_size_y - 1.0 ) {
								if (i == 0) { // first image
									if (output_by_line)
										output_line[oix] = background_val;
									else
										banded_float_image_set_pixel(output_bfi, kk, oix, oiy,
												 background_val);
								}
							}
							// Otherwise, set to the value from the appropriate position in
							// the input image.
							else {
					if (process_as_byte) {
						value = 
							uint8_image_sample(iim_b, input_x_pixel, input_y_pixel,
										 uint8_image_sample_method);
					}
					else if ( imd->general->image_data_type == DEM ) {
						value = dem_sample(iim, input_x_pixel, input_y_pixel,
									 float_image_sample_method);
					}
					else {
						if (imd->general->radiometry >= r_SIGMA_DB &&
								imd->general->radiometry <= r_GAMMA_DB) {
							power = 
								float_image_sample(iim, input_x_pixel, input_y_pixel,
								 float_image_sample_method);
							value = 10.0 * log10(power);
						}
						else
							value = 
								float_image_sample(iim, input_x_pixel, input_y_pixel,
								 float_image_sample_method);		
			
						if (omd->general->data_type == ASF_BYTE && value < 0.0) {
							value = 0.0;
							out_of_range_negative++;
						}
						if (omd->general->data_type == ASF_BYTE && value > 255.0) {
							value = 255.0;
							out_of_range_positive++;
						}
					}
		
					// Now we are ready to put the pixel value into the output image
					if (i > 0 && imd->general->image_data_type == DEM &&
							(value == 0 || value < -900)) {
						// Special case for DEMs -- we don't want to overwrite
						// "good" elevations with 0s, or "no data" values
						// (<-900 means "no data" for DEMs)
						// So, in this situation, we don't do anything
						;
					}
					else if (meta_is_valid_double(imd->general->no_data) &&
						 value == imd->general->no_data) {
						// pixel is the "no data" value -- only the first image
						// will set this in the output image, otherwise we risk
						// overwriting real data with background.
						if (i==0) {
							if (output_by_line)
								output_line[oix] = value;
							else {
								banded_float_image_set_pixel(output_bfi, kk, oix, oiy, 
										 value);
								//uint8_image_set_pixel(tbi, oix, oiy, 1);
							}
						}
					}
					else {
						// Normal case, set the output pixel value
						oix_last_valid = oix;
						if (oix_first_valid == -1) oix_first_valid = oix;
			
						// FIXME: AVERAGE and NEAR RANGE overlap need some work
						// Have to track some values in a second image
			
						// Overlap option: OVERLAY
						// No action needed, just overwrite previous value
			
						// New images are intialized with zeros (at least float_image
						// does that). So we need to check for that when looking for
						// values.
						if (output_by_line) {
							output_line[oix] = value;
						}
						else {
													ref_value = 
								banded_float_image_get_pixel(output_bfi, kk, oix, oiy);
													if (overlap == MIN_OVERLAP && ref_value != 0 && 
						ref_value < value) {
								value = ref_value;
													}
													else if (overlap == MAX_OVERLAP && ref_value != 0 && 
								 ref_value > value) {
								value = ref_value;
													}
													else if (overlap == AVG_OVERLAP) {
								value += ref_value;
								uint8_t byte_value = uint8_image_get_pixel(tbi, oix, oiy);
								if (value != 0.0) {
						byte_value++;
								}
								uint8_image_set_pixel(tbi, oix, oiy, byte_value);
													}
													banded_float_image_set_pixel(output_bfi, kk, oix, oiy, 
									 value);
						}
					}
	      }
	    } // end of for-each-sample-in-line set output values
	    
	    // If we are reprojecting a DEM, need to account for the height
	    // difference between the vertical datum (NGVD27) and our WGS84
	    // ellipsoid. Since geoid heights closely match vertical datum
	    // heights, this will work for SAR imagery
	    if ( imd->general->image_data_type == DEM ) {
	      
	      // At present, don't handle byte DEMs.  Don't think such a thing
	      // is even possible, really.
	      g_assert(iim && !iim_b);
	      
	      double *lat, *lon;
	      lat = lon = NULL; // => libproj will allocate for us
	      
	      // Need to get each pixel's location in lat/lon in order to get
	      // the geoid height.  We saved each pixel's projection coordinates,
	      // above, so we just to need to convert those, then use the
	      // lat/lon values to get the required geoid height correction,
	      // add it to the height at the pixel.
	      
	      // Doing it like this (instead of pixel-by-pixel) allows us to
	      // use the array version of libproj, which is *much* faster.
	      
	      unproject_arr(pp, projX, projY, NULL, &lat, &lon, NULL,
			    oix_max + 1, datum);
	      
	      // the outer if guards against the case where no valid pixels
	      // were on this line (i.e., both are -1)
	      if (oix_first_valid > 0 && oix_last_valid > 0) {
					if (output_by_line) {
						for (oix = oix_first_valid; (int)oix <= oix_last_valid; ++oix) {
							output_line[oix] +=
								get_geoid_height(lat[oix]*R2D, lon[oix]*R2D);
						}
					}
					else {
						for (oix = oix_first_valid; (int)oix <= oix_last_valid; ++oix) {
							float value = banded_float_image_get_pixel(output_bfi, kk, oix, oiy);
							banded_float_image_set_pixel(output_bfi, kk, oix, oiy,
									 value + get_geoid_height(lat[oix]*R2D, lon[oix]*R2D));
						}
					}
	      }
	      
	      free(lat);
	      free(lon);
	    }
	    
	    // write the line, if we're doing line-by-line output
	    if (output_by_line) {
              put_float_line(outFp, omd, oiy, output_line);
	    }
	    
	    if (line_out)
              put_float_line(outLineFp, omd, oiy, line_out);
	    if (samp_out)
              put_float_line(outSampFp, omd, oiy, samp_out);
	    
	  } // End of for-each-line set output values
	  
	  // done writing this band
	  if (output_by_line)
	    fclose(outFp);
	  
	  // close line/sample mapping files
	  if (outLineFp)
	    FCLOSE(outLineFp);
	  if (outSampFp)
	    FCLOSE(outSampFp);
	  FREE(line_out);
	  FREE(samp_out);
	  
	  // free up the input image
	  g_assert(!iim_b || !iim);
	  if (process_as_byte)
	    uint8_image_free (iim_b);
	  else
	    float_image_free (iim);
	  
	  if (imd->general->band_count == 1)
	    asfPrintStatus("Done resampling image.\n");
	  else
	    asfPrintStatus("Done resampling band.\n");
	  
	  if (y_pixel_size < 0 && omd->projection == NULL) {
	    g_assert (0);     /* Shouldn't be here.  */
	  }
	  
	} // End of 'if multiband or single band and current band is requested band'
	
      } // End of 'for each band' in the file, 'map-project the data into the file'
      
      // if we did a downsampling, we should delete the "_down" file
      if (do_resample) {
        asfPrintStatus("Removing temporary downsampled file...\n");
        unlink(input_meta_data);
        unlink(input_image);
      }
      
      /////////////////////////////////////////////////////////////////////////
      //
      // Clear out all the persistent spline memory goop used by the
      // reverse_map_x and reverse_map_y routines (see comments near the
      // declarations of these variables).
      //
      
      size_t sgs = dtf.sparse_grid_size; // Convenience alias.
      
      first_time_through_rmx = TRUE;
      first_time_through_rmy = TRUE;
      for ( ii = 0 ; ii < sgs ; ii++ ) {
				gsl_interp_accel_free (y_accel_rmx[ii]);
				gsl_interp_accel_free (y_accel_rmy[ii]);
				gsl_spline_free (y_spline_rmx[ii]);
				gsl_spline_free (y_spline_rmy[ii]);
      }
      g_free (y_accel_rmx);
      g_free (y_accel_rmy);
      g_free (y_spline_rmx);
      g_free (y_spline_rmy);
      gsl_interp_accel_free (crnt_accel_rmx);
      gsl_interp_accel_free (crnt_accel_rmy);
      gsl_spline_free (crnt_rmx);
      gsl_spline_free (crnt_rmy);
      
      /////////////////////////////////////////////////////////////////////////
      // Done with the data being modeled.
      g_free (dtf.sparse_y_pix);
      g_free (dtf.sparse_x_pix);
      g_free (dtf.sparse_y_proj);
      g_free (dtf.sparse_x_proj);
      g_free (dtf.y_pix);
      g_free (dtf.x_pix);
      g_free (dtf.y_proj);
      g_free (dtf.x_proj);
      
      // Done with the file name arguments.
      free(input_meta_data);
      free(input_image);
      free(in_base_name);
      meta_free(imd);
      
      // reset average_height (avoid double correction for scansar 400m)
      average_height += height_correction;
<<<<<<< HEAD
    /*} //else regular geocoding */
=======
>>>>>>> 2f22a3a6
  }
  if (band_name) {
    int kk;
    for (kk=0; kk < omd->general->band_count; ++kk)
      FREE(band_name[kk]);
    FREE(band_name);
  }

  free(projX);
  free(projY);

  if (output_by_line)
    free(output_line);
  else {
    // write the output image
    int kk;
    asfPrintStatus("\nGenerating final output.\n");
    for (kk=0; kk<omd->general->band_count; ++kk) {
      if (overlap == AVG_OVERLAP) {
				size_t oix, oiy;
				for (oiy = 0 ; oiy <= oiy_max ; oiy++)
					for ( oix = 0 ; oix <= oix_max ; oix++ ) {
						float value = banded_float_image_get_pixel(output_bfi, kk, oix, oiy);
						//uint8_t num = uint8_image_get_pixel(tbi, oix, oiy);
						//if (num > 0)
							//value /= num;
						banded_float_image_set_pixel(output_bfi, kk, oix, oiy, value);
					}
			}
			FloatImage *fi = banded_float_image_get_band(output_bfi, kk);
			float_image_band_store(fi, output_image, omd, kk>0);
		}
		banded_float_image_free(output_bfi);
		if (tbi) {
			uint8_image_free(tbi);
		}
	}

  if (resample_method == RESAMPLE_BICUBIC &&
      omd->general->data_type == ASF_BYTE &&
      (out_of_range_negative || out_of_range_positive))
  {
    float num_pixels = (float)(omd->general->line_count * omd->general->sample_count);
    float pct_too_negative = 100.0 * ((float)out_of_range_negative / num_pixels);
    float pct_too_positive = 100.0 * ((float)out_of_range_positive / num_pixels);
    asfPrintWarning(
        "Out of range values resulted from the BICUBIC resampling process on BYTE data:\n"
        "  Too negative: %ld pixels (%0.1f%% of the image)\n"
        "  Too positive: %ld pixels (%0.1f%% of the image)\n",
        out_of_range_negative, pct_too_negative,
        out_of_range_positive, pct_too_positive);
  }

  meta_write (omd, output_meta_data);
  meta_free (omd);

  free(output_meta_data);
  free(output_image);

  asfPrintStatus("Geocoding complete.\n\n");
  return 0;
}
<|MERGE_RESOLUTION|>--- conflicted
+++ resolved
@@ -39,42 +39,6 @@
       double *z, double **lat, double **lon,
       double **height, long length, datum_type_t dtm);
 
-<<<<<<< HEAD
-/*
-static void location_minmax(meta_location *loc, double *minLat, double *maxLat,
-		     double *minLon, double *maxLon)
-{
-  int ii;
-  double corner_lat[4], corner_lon[4], min_x, max_x, min_y, max_y;
-  min_x = min_y = 9999999;
-  max_x = max_y = -9999999;
-  corner_lat[0] = loc->lat_start_near_range;
-  corner_lat[1] = loc->lat_start_far_range;
-  corner_lat[2] = loc->lat_end_near_range;
-  corner_lat[3] = loc->lat_end_far_range;
-  corner_lon[0] = loc->lon_start_near_range;
-  corner_lon[1] = loc->lon_start_far_range;
-  corner_lon[2] = loc->lon_end_near_range;
-  corner_lon[3] = loc->lon_end_far_range;
-  for (ii=0; ii<4; ii++) {
-    if (corner_lat[ii] < min_y)
-      min_y = corner_lat[ii];
-    if (corner_lat[ii] > max_y)
-      max_y = corner_lat[ii];
-    if (corner_lon[ii] < min_x)
-      min_x = corner_lon[ii];
-    if (corner_lon[ii] > max_x)
-      max_x = corner_lon[ii];
-  }
-  *minLat = min_y;
-  *maxLat = max_y;
-  *minLon = min_x;
-  *maxLon = max_x;
-}
-*/
-
-=======
->>>>>>> 2f22a3a6
 char *proj_info_as_string(projection_type_t projection_type,
                           project_parameters_t *pp, datum_type_t *datum)
 {
@@ -277,11 +241,7 @@
 	datum_type_t UNUSED(datum))
 {
   long ii;
-<<<<<<< HEAD
-  double *pz=NULL;
-=======
   double *pz = NULL;
->>>>>>> 2f22a3a6
   *x = (double *) MALLOC(sizeof(double) * length);
   *y = (double *) MALLOC(sizeof(double) * length);
   if (z) {
@@ -911,11 +871,7 @@
   unsigned long out_of_range_negative = 0;
   unsigned long out_of_range_positive = 0;
   overlap_method_t overlap=OVERLAY_OVERLAP;
-<<<<<<< HEAD
-  double pixel_size_x=0.0, pixel_size_y=0.0;
-=======
   double pixel_size_x = 0.0, pixel_size_y = 0.0;
->>>>>>> 2f22a3a6
   int input_is_latlon = FALSE;
 
   if (pixel_size == 0.0)
@@ -1411,14 +1367,6 @@
           "RECOMMENDATION: Select a different resampling method for geocoding.\n");
     }
 
-<<<<<<< HEAD
-    // In case of geographic information that is provided by lat/lon bands,
-    // the boundary needs to be extracted from the location block
-    //if (imd->latlon)
-    //  location_minmax(imd->location, &min_y, &max_y, &min_x, &max_x);
-
-=======
->>>>>>> 2f22a3a6
     // done with this image's metadata
     meta_free(imd);
     free(input_meta_data);
@@ -1916,102 +1864,6 @@
           &unproject_input, NULL);
     }
 
-<<<<<<< HEAD
-    /* if (imd->latlon) {
-      // This geocoding method does not require establishing a mapping function.
-      // It is rather a look up of values for a given lat/lon location.
-      int ii, kk, nsIn, nlIn, nsOut, nlOut, oix, oiy, nLine, nSample;
-      int minSample, maxSample, minLine, maxLine;
-      float inc, *inValues, *outValues, *lines, *samples, fValue;
-      float diff, minDiff;
-      double lat, lon, yLine, xSample;
-
-      nsIn = imd->general->sample_count;
-      nsOut = omd->general->sample_count;
-      nlOut = omd->general->line_count;
-      inc = omd->general->x_pixel_size;
-      location_minmax(omd->location, &min_y, &max_y, &min_x, &max_x);
-      lines = (float *) MALLOC(sizeof(float)*nsOut*nlOut);
-      samples = (float *) MALLOC(sizeof(float)*nsOut*nlOut);
-      asfPrintStatus("Establishing mapping scheme ...\n");
-      for (oiy=0; oiy<nlOut; oiy++) {
-
-				lat = max_y - oiy*inc;
-				lon = min_x;
-				meta_get_lineSamp(imd, lat, lon, 0.0, &yLine, &xSample);
-				nLine = (int)(yLine);
-				nSample = (int)(xSample);
-				printf("line: %f, sample: %f\n", yLine, xSample);
-				for (oix=0; oix<nsOut; oix++) {
-			  	lon = min_x + oix*inc;
-				  minLine = nLine - 16;
-				  maxLine = nLine + 16;
-				  minSample = nSample - 16;
-				  maxSample = nSample + 16;
-			  	if (minLine < 0)
-			    	minLine = 0;
-				  if (maxLine >= nlOut)
-				    maxLine = nlOut - 1;
-				  if (minSample < 0)
-				    minSample = 0;
-			  	if (maxSample >= nsIn)
-			    	maxSample = nsIn - 1;
-				  minDiff=9999999;
-				  for (ii=minLine; ii<maxLine; ii++) {
-				    for (kk=minSample; kk<maxSample; kk++) {
-				      diff = fabs(imd->latlon->lat[ii*nsIn + kk] - lat) +
-								fabs(imd->latlon->lon[ii*nsIn + kk] - lon);
-			    	  if (diff < minDiff) {
-								minDiff = diff;
-								nLine = ii;
-								nSample = kk;
-				      }
-	  			  }
-				  }
-	  			lines[oiy*nsOut+oix] = nLine;
-				  samples[oiy*nsOut+oix] = nSample;
-				}
-				asfPercentMeter((double)oiy/nlOut);
-      }
-      asfPrintStatus("\rProcessed 100%\n");
-
-      for (kk=0; kk<imd->general->band_count; kk++) {
-				if (multiband || kk == band_num) {
-				  if (n_bands > 1) {
-
-				    FILE *fpIn = FOPEN(input_image, "rb");
-	    			nsIn = imd->general->sample_count;
-				    nlIn = imd->general->line_count;
-				    inValues = (float *) MALLOC(sizeof(float)*nsIn*nlIn);
-	    			get_band_float_lines(fpIn, imd, kk, 0, nlIn, inValues);
-				    FCLOSE(fpIn);
-
-	    			FILE *fpOut = FOPEN(output_image, kk>0 ? "ab" : "wb");
-				    outValues = (float *) MALLOC(sizeof(float)*nsOut);
-	    			asfPrintStatus("Geocoding band: %s\n", band_name[kk]);
-				    for (oiy=0; oiy<nlOut; oiy++) {
-	    			  for (oix=0; oix<nsOut; oix++) {
-								nLine = lines[oiy*nsOut+oix];
-								nSample = samples[oiy*nsOut+oix];
-								fValue = inValues[nLine*nsIn + nSample];
-								outValues[oix] = fValue;
-				      }
-	    			  put_band_float_line(fpOut, omd, kk, oiy, outValues);
-				      asfLineMeter(oiy, nlOut);
-	    			}
-				    FCLOSE(fpOut);
-	    
-	    			FREE(inValues);
-				    FREE(outValues);
-				  }
-				}
-      }
-      FREE(lines);
-      FREE(samples);
-    }
-    else {*/
-=======
->>>>>>> 2f22a3a6
       // This would be the place to do the resampling of geocoded images
       // that happen to be in the same map projection as the mosaic but don't
       // have the same pixel size.
@@ -2804,10 +2656,6 @@
       
       // reset average_height (avoid double correction for scansar 400m)
       average_height += height_correction;
-<<<<<<< HEAD
-    /*} //else regular geocoding */
-=======
->>>>>>> 2f22a3a6
   }
   if (band_name) {
     int kk;
