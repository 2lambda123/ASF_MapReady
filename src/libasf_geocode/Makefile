
include ../../make_support/system_rules

###############################################################################
#
# List of Sources
#
# Here are the variables that list all the things that need building.
# When new source files are added, something in here will need to
# change.
#
###############################################################################

SOURCES := geocode_options.c \
	   geocode_dem.c \
	   set_projection_functions.c \
           check_parameters.c \
	   clip.c \
           asf_geocode.c \
	   geoid.c \
	   geoid_adjust.c

###############################################################################
#
# Libraries and Tools
#
# Here are variables which describe the libraries and tools needed by
# this module, and the flags required to compile code which uses them.
# If a new library or tool dependency is added, something in here will
# need to change.
#
###############################################################################

CC := gcc

INCLUDE_FLAGS := -I$(ASF_INCLUDE_DIR)

CPPFLAGS := $(INCLUDE_FLAGS)

CFLAGS += $(GSL_CFLAGS) $(JPEG_CFLAGS) $(PROJ_CFLAGS) $(GLIB_CFLAGS)

# I'd like to use -Wconversion as advised by the GSL, but it seems to
# make it impossible to pass arguments of type float to functions that
# take type float (still get a complaint about argument being passed
# as float due to prototype rather than double.
#          -Wconversion -Wshadow -Wpointer-arith -Wcast-qual -Wcast-align
CFLAGS += -Wall -W -Wmissing-prototypes -Wstrict-prototypes \
	-Wshadow -Wpointer-arith -Wcast-qual -Wcast-align \
<<<<<<< HEAD
	-Wwrite-strings -Wnested-externs -fno-common -Werror
=======
	-Wwrite-strings -Wnested-externs -fno-common $(W_ERROR)
>>>>>>> 2f22a3a6

LIBS :=	\
	$(LIBDIR)/asf_meta.a \
	$(LIBDIR)/libasf_proj.a \
	$(LIBDIR)/libasf_raster.a \
	$(LIBDIR)/asf.a \
	$(GSL_LIBS) \
	$(JPEG_LIBS) \
	$(TIFF_LIBS) \
	$(PROJ_LIBS) \
	$(GLIB_LIBS) \
	$(XML_LIBS) \
	-lm

# These defines enable various debugging behavior and output.  Leaving
# debugging code in and available is all the rage these days, and is
# probably even a good idea.  The following stuff constitute a sort of
# catalog of the available debugging features for this program, which
# acronymish things you might choose to enable from the command line
# that invokes make (e.g. make DISSJO=nonemptystring) so you don't
# forget to remove them before release.
#
DGDZCIAJ =
ifdef DGDZCIAJ
  DEBUG_FEATURES += -DDEBUG_GEOCODE_DEM_Z_COORDS_IMAGE_AS_JPEG
endif
DGDOIAJ =
ifdef DGDOIAJ
  DEBUG_FEATURES += -DDEBUG_GEOCODE_DEM_OUTPUT_IMAGE_AS_JPEG
endif
CFLAGS += $(DEBUG_FEATURES)

###############################################################################
#
# Automaticly Computed Stuff
#
# The rest of this makefile fragment consists of stuff that uses the
# above stuff in ways that are unlikely to change too much, and isn't
# likely to need much modification.
#
###############################################################################

# Object files.
OBJS := $(patsubst %.c, %.o, $(SOURCES))

all: build_only share_files

share_files:
	mv libasf_geocode.a $(LIBDIR)
	cp asf_geocode.h $(ASF_INCLUDE_DIR)
	rm -rf $(SHAREDIR)/projections
	cp -R projections $(SHAREDIR)
	cp WW15MGH.DAC $(SHAREDIR)

build_only: $(OBJS)
	rm -f libasf_geocode.a
	ar r libasf_geocode.a $(OBJS)
	$(RANLIB) libasf_geocode.a

$(OBJS): Makefile $(wildcard *.h) $(wildcard ../../include/*h)

clean:
	rm -rf $(OBJS) core.* core *~ libasf_geocode.a test *.t.o

parse_test: geocode_options.t.c
	$(CC) -DTEST_PARSE_OPTIONS $(INCLUDE_FLAGS) geocode_options.t.c \
	geocode_options.c $(LDLIBS) $(LDFLAGS) \
	-o geocode_options.t

test: *.t.c
	$(CC) -DTEST $(CFLAGS) *.t.c $(SOURCES) $(LIBDIR)/libcunit.a $(LIBS) -lm -o test
	./test

# If any command responsible for producing a target exits with a
# nonzero exit status, delete that target.
.DELETE_ON_ERROR:<|MERGE_RESOLUTION|>--- conflicted
+++ resolved
@@ -46,11 +46,7 @@
 #          -Wconversion -Wshadow -Wpointer-arith -Wcast-qual -Wcast-align
 CFLAGS += -Wall -W -Wmissing-prototypes -Wstrict-prototypes \
 	-Wshadow -Wpointer-arith -Wcast-qual -Wcast-align \
-<<<<<<< HEAD
-	-Wwrite-strings -Wnested-externs -fno-common -Werror
-=======
 	-Wwrite-strings -Wnested-externs -fno-common $(W_ERROR)
->>>>>>> 2f22a3a6
 
 LIBS :=	\
 	$(LIBDIR)/asf_meta.a \
