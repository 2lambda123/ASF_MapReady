--- conflicted
+++ resolved
@@ -13,11 +13,7 @@
 char **get_uavsar_products(const char *data_type, char *type, int *num_product)
 {  
   char *rest, *token;
-<<<<<<< HEAD
-  int ii, product_count=0;
-=======
   int ii, product_count = 0;
->>>>>>> f28c50ff
   char *tmp = (char *) MALLOC(sizeof(char)*60);
   strcpy(tmp, data_type);
 
