PROGRAM := asf_export

include ../../make_support/system_rules


###############################################################################
#
# List of Sources
#
# Here are the variables that list all the things that need building.
# When new source files are added, something in here will need to
# change.
#
###############################################################################

SOURCES := asf_export.c

###############################################################################
#
# Libraries and Tools
#
# Here are variables which describe the libraries and tools needed by
# this module, and the flags required to compile code which uses them.
# If a new library or tool dependency is added, something in here will
# need to change.
#
###############################################################################

<<<<<<< HEAD
CFLAGS += -Werror \
=======
CFLAGS += $(W_ERROR) \
>>>>>>> 2f22a3a6
	$(GEOTIFF_CFLAGS) \
	$(TIFF_CFLAGS) \
	$(JPEG_CFLAGS) \
	$(PNG_CFLAGS) \
	$(PROJ_CFLAGS) \
	$(GLIB_CFLAGS) \
	$(GSL_CFLAGS) \
	$(XML_CFLAGS)


LIBS  = \
	$(LIBDIR)/libasf_export.a \
	$(LIBDIR)/libasf_vector.a \
	$(LIBDIR)/libasf_import.a \
	$(LIBDIR)/libasf_raster.a \
	$(LIBDIR)/asf_meta.a \
	$(LIBDIR)/libshp.a \
	$(LIBDIR)/libasf_proj.a \
	$(LIBDIR)/asf.a \
	$(GEOTIFF_LIBS) \
	$(TIFF_LIBS) \
	$(JPEG_LIBS) \
	$(PNG_LIBS) \
	$(PROJ_LIBS) \
	$(XML_LIBS) \
	$(GLIB_LIBS) \
	$(GSL_LIBS) \
	$(NETCDF_LIBS) \
	$(HDF5_LIBS) \
	$(ZLIB_LIBS) \
	-lm \

LDLIBS := $(LIBS)

###############################################################################
#
# Automaticly Computed Stuff
#
# The rest of this makefile fragment consists of stuff that uses the
# above stuff in ways that are unlikely to change too much, and isn't
# likely to need much modification.
#
###############################################################################

OBJS := $(patsubst %.c, %.o, $(SOURCES))

all: asf_export

$(PROGRAM): $(OBJS)
	$(CC) $(CFLAGS) -o $@ $(OBJS) $(LDFLAGS) $(LDLIBS)
	mv asf_export$(BIN_POSTFIX) $(BINDIR)

.PHONY: clean
clean:
	rm -f $(PROGRAM) $(OBJS) core.* core<|MERGE_RESOLUTION|>--- conflicted
+++ resolved
@@ -26,11 +26,7 @@
 #
 ###############################################################################
 
-<<<<<<< HEAD
-CFLAGS += -Werror \
-=======
 CFLAGS += $(W_ERROR) \
->>>>>>> 2f22a3a6
 	$(GEOTIFF_CFLAGS) \
 	$(TIFF_CFLAGS) \
 	$(JPEG_CFLAGS) \
