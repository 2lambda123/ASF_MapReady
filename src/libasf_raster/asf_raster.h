#ifndef _ASF_RASTER_H_
#define _ASF_RASTER_H_
/******************************************************************************
NAME:
 asf_raster.h

DESCRIPTION:
 C header with definitions & prototypes for libasf_raster library

******************************************************************************/

#include "asf_meta.h"
#include "float_image.h"
#include "banded_float_image.h"
#include <gsl/gsl_spline.h>

typedef enum {
  TRUNCATE=1,
  MINMAX,
  MINMAX_MEDIAN,
  SIGMA,
  HISTOGRAM_EQUALIZE,
  NONE
} scale_t;

typedef enum {
  AVERAGE=1,
  GAUSSIAN,
  LAPLACE1,
  LAPLACE2,
  LAPLACE3,
  SOBEL,
  SOBEL_X,
  SOBEL_Y,
  PREWITT,
  PREWITT_X,
  PREWITT_Y,
  EDGE,
  MEDIAN,
  LEE,
  ENHANCED_LEE,
  FROST,
  ENHANCED_FROST,
  GAMMA_MAP,
  KUAN
} filter_type_t;

typedef enum {
  NEAREST=1,
  BILINEAR,
  BICUBIC,
  SPLINES,
  SINC
} interpolate_type_t;

typedef enum {
  NO_WEIGHT=1,
  KAISER,
  HAMMING,
  LANCZOS
} weighting_type_t;

typedef enum {
  EDGE_TRUNCATE=1
} edge_strategy_t;

typedef struct {
  double min;
  double max;
  double median;
  double mean;
  double standard_deviation;
  gsl_histogram *hist;
  gsl_histogram_pdf *hist_pdf;
} channel_stats_t;

typedef struct
{
  int n;
  double *x;
  double *y;
  int dateline;
} Poly;

typedef double calc_stats_formula_t(double band_values[], double no_data_value);

// Prototypes from arithmetic.c
int arithmetic(char *refFile, char *targetFile, char *operation, char *outFile);

// Prototypes from bands.c
char **extract_band_names(char *bands, int band_count);
char **find_bands(char *in_base_name, int rgb_flag, char *red_channel, char *green_channel, 
		  char *blue_channel, int *num_found);
char **find_single_band(char *in_base_name, char *band, int *num_found);
int get_band_number(char *bands, int band_count, const char *channel);
int split3(const char *rgb, char **pr, char **pg, char **pb, char sep);
char *get_band_name(char *band_str, int band_count, int band_num);

/* Prototypes from scaling.c *************************************************/
unsigned char *floats_to_bytes (float *data, long long pixel_count, float mask,
				scale_t scaling);
void floats_to_bytes_from_file(const char *inFile, const char *outFile,
                               char *band, float mask, scale_t scaling);

/* Prototypes from stats.c ***************************************************/
void calc_stats_rmse_from_file(const char *inFile, char *band, double mask, double *min,
                               double *max, double *mean, double *stdDev, double *rmse,
                               gsl_histogram **histogram);
void calc_stats_rmse_from_file_ext(const char *inFile, char *band, double mask, double *min,
                               double *max, double *mean, double *stdDev, double *rmse,
                               double *valid, gsl_histogram **histogram);
void calc_stats_from_file(const char *inFile, char *band, double mask, double *min,
			  double *max, double *mean, double *stdDev,
			  gsl_histogram **histogram);
void calc_stats_from_file_ext(const char *inFile, char *band, double mask, 
        double *min, double *max, double *mean, double *stdDev, double *valid,
			  gsl_histogram **histogram);
void calc_stats(float *data, long long pixel_count, double mask, double *min,
		double *max, double *mean, double *stdDev);
void calc_stats_ext(float *data, long long pixel_count, double mask, int report,
		                double *min, double *max, double *mean, double *stdDev, 
		                double *percentValid);
void estimate_stats(FILE *fpIn, meta_parameters *meta, int lines, int samples,
		    double mask, double *min, double *max, double *mean,
		    double *stdDev);
void
calc_stats_from_file_with_formula(const char *inFile, char *bands,
                                  calc_stats_formula_t formula_callback,
                                  double mask, double *min, double *max,
                                  double *mean, double *stdDev,
                                  gsl_histogram **histogram);
void calc_minmax_median(const char *inFile, char *band, double mask, 
			double *min, double *max);
void calc_minmax_polsarpro(const char *inFile, double *min, double *max);

/* Prototypes from kernel.c **************************************************/
float kernel(filter_type_t filter_type, float *inbuf, int nLines, int nSamples,
	     int xLine, int xSample, int kernel_size, float damping_factor,
	     int nLooks);
void kernel_filter(char *inFile, char *outFile, filter_type_t filter, 
		   int kernel_size, float damping, int nLooks);

/* Prototypes from interpolate.c *********************************************/
float interpolate(interpolate_type_t interpolation, FloatImage *inbuf, float yLine,
		  float xSample, weighting_type_t weighting, int sinc_points);

/* Prototypes from trim.c ****************************************************/
int trim(char *infile, char *outfile, long long startX, long long startY,
	 long long sizeX, long long sizeY);
void trim_zeros(char *infile, char *outfile, int *startX, int *endX);
void trim_zeros_ext(char *infile, char *outfile, int update_meta,
                    int do_top, int do_left);
void trim_wedges(char *infile, char *outfile);
void trim_to(char *infile, char *outfile, char *metadata_file);
void subset_by_latlon(char *infile, char *outfile, double *lat, double *lon, 
  int nCoords);
void subset_by_map(char *infile, char *outfile, double minX, double maxX,
  double minY, double maxY);
void clip_to_polygon(char *inFile, char *outFile, double *lat, double *lon, 
  int *start, int nParts, int nVertices);

// Prototypes from raster_calc.c
int raster_calc(char *outFile, char *expression, int input_count, 
		char **inFiles);

/* Prototypes from fftMatch.c ************************************************/
int fftMatch(char *inFile1, char *inFile2, char *corrFile,
	     float *dx, float *dy, float *certainty);
void fftMatch_withOffsetFile(char *inFile1, char *inFile2, char *corrFile,
			     char *offsetFileName);
int fftMatch_gridded(char *inFile1, char *inFile2, char *gridFile,
<<<<<<< HEAD
	     float *dx, float *dy, float *certainty);
int fftMatch_proj(char *inFile1, char *inFile2, float *offsetX, float *offsetY);

=======
	     float *dx, float *dy, float *certainty,
             int size, double tolerance, int overlap);
>>>>>>> 4331bc48
         
/* Prototypes from shaded_relief.c *******************************************/
void shaded_relief(char *inFile, char *outFile, int addSpeckle, int water);

/* Prototypes from resample.c ************************************************/
int resample(const char *infile, const char *outfile, 
             double xscalfact, double yscalfact);
int resample_ext(const char *infile, const char *outfile,
                 double xscalfact, double yscalfact, int use_nn);
int resample_nometa(const char *infile, const char *outfile,
		    double xscalfact, double yscalfact);
int resample_to_pixsiz(const char *infile, const char *outfile,
		       double xpixsiz, double ypixsiz);
int resample_to_square_pixsiz(const char *infile, const char *outfile, 
                              double pixsiz);
int resample_to_pixsiz_nn(const char *infile, const char *outfile,
                          double xpixsiz, double ypixsiz);

/* Prototypes from smooth.c **************************************************/
int smooth(const char *infile, const char *outfile, int kernel_size,
           edge_strategy_t edge_strategy);

// Prototypes from tile.c
void create_image_tiles(char *inFile, char *outBaseName, int tile_size);
void create_image_hierarchy(char *inFile, char *outBaseName, int tile_size);

// Prototypes from look_up_table.c
#define MAX_LUT_DN 8192
void apply_look_up_table_byte(char *lutFile, unsigned char *in_buffer,
			 int pixel_count, unsigned char *rgb_buffer);
void apply_look_up_table_int(char *lutFile, int *in_buffer,
			 int pixel_count, unsigned char *rgb_buffer);
int read_lut(char *lutFile, unsigned char *lut_buffer);
int is_jasc_palette_lut(const char *name);

// Prototypes from fit_warp.c
int fit_warp(const char *offsetsFile, const char *imageName, const char *outName);

// Prototypes from diffimage.c
typedef enum {
  UNKNOWN_GRAPHICS_TYPE=0,
  ASF_IMG,
  JPEG_IMG,
  PGM_IMG,
  PPM_IMG,
  PBM_IMG,
  STD_TIFF_IMG,
  GEO_TIFF_IMG,
  BMP_IMG,
  GIF_IMG,
  PNG_IMG
} graphics_file_t;

typedef struct {
  int stats_good;
  double min;
  double max;
  double mean;
  double sdev;
  double rmse;
  gsl_histogram *hist;
  gsl_histogram_pdf *hist_pdf;
} stats_t;

typedef struct {
    stats_t i;
    stats_t q;
} complex_stats_t;

typedef struct {
  int psnr_good;
  double psnr;
} psnr_t;

typedef struct {
    psnr_t i;
    psnr_t q;
} complex_psnr_t;

typedef struct {
  int dxdy_good;
  int cert_good;
  float dx; // In whatever units the image is in
  float dy;
  float cert; // Certainty from fftMatch
} shift_data_t;

int diffimage(char *inFile1, char *inFile2, char *outputFile, char *logFile,
	      char ***bands1, char ***bands2,
	      int *num_bands1, int *num_bands2, int *complex,
	      stats_t **stats1, stats_t **stats2,
	      complex_stats_t **complex_stats1, 
	      complex_stats_t **complex_stats2,
	      psnr_t **psnrs, complex_psnr_t **complex_psnr,
	      shift_data_t **data_shift);

// wrapper for gsl_spline_eval that does bounds-checking
double gsl_spline_eval_check(gsl_spline *s, double x, gsl_interp_accel *a);

#endif<|MERGE_RESOLUTION|>--- conflicted
+++ resolved
@@ -169,14 +169,10 @@
 void fftMatch_withOffsetFile(char *inFile1, char *inFile2, char *corrFile,
 			     char *offsetFileName);
 int fftMatch_gridded(char *inFile1, char *inFile2, char *gridFile,
-<<<<<<< HEAD
-	     float *dx, float *dy, float *certainty);
-int fftMatch_proj(char *inFile1, char *inFile2, float *offsetX, float *offsetY);
-
-=======
 	     float *dx, float *dy, float *certainty,
              int size, double tolerance, int overlap);
->>>>>>> 4331bc48
+int fftMatch_proj(char *inFile1, char *inFile2, float *offsetX, float *offsetY);
+
          
 /* Prototypes from shaded_relief.c *******************************************/
 void shaded_relief(char *inFile, char *outFile, int addSpeckle, int water);
