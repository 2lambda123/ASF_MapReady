--- conflicted
+++ resolved
@@ -12,10 +12,6 @@
 localenv.ParseConfig("pkg-config --cflags --libs libgeotiff")
 localenv.ParseConfig("pkg-config --cflags --libs gsl")
 localenv.ParseConfig("pkg-config --cflags --libs libpng")
-<<<<<<< HEAD
-localenv.ParseConfig("pkg-config --cflags --libs libtiff-4")
-=======
->>>>>>> 2f22a3a6
 
 localenv.AppendUnique(LIBS = [
     "m",
@@ -24,10 +20,7 @@
     "asf_meta",
     "asf_proj",
     "asf_fft",
-<<<<<<< HEAD
-=======
     "tiff",
->>>>>>> 2f22a3a6
 ])
 
 libs = localenv.SharedLibrary("libasf_raster", [
@@ -52,9 +45,6 @@
         "fit_warp.c",
         ])
 
-<<<<<<< HEAD
-localenv.Install(globalenv["inst_dirs"]["libs"], libs)
-=======
 shares = [
      localenv.Dir([
         "#src/libasf_raster/look_up_tables",
@@ -63,4 +53,3 @@
 
 localenv.Install(globalenv["inst_dirs"]["libs"], libs)
 localenv.Install(globalenv["inst_dirs"]["shares"], shares)
->>>>>>> 2f22a3a6
